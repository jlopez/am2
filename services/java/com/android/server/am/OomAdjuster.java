--- conflicted
+++ resolved
@@ -76,15 +76,11 @@
 import android.app.usage.UsageEvents;
 import android.compat.annotation.ChangeId;
 import android.compat.annotation.EnabledAfter;
-<<<<<<< HEAD
-import android.content.Context;
-=======
 import android.content.BroadcastReceiver;
 import android.content.ComponentName;
 import android.content.Context;
 import android.content.Intent;
 import android.content.IntentFilter;
->>>>>>> f5b2917a
 import android.content.pm.ServiceInfo;
 import android.os.Debug;
 import android.os.Handler;
@@ -273,8 +269,6 @@
 
     void initSettings() {
         mCachedAppOptimizer.init();
-<<<<<<< HEAD
-=======
         if (mService.mConstants.KEEP_WARMING_SERVICES.size() > 0) {
             final IntentFilter filter = new IntentFilter(Intent.ACTION_USER_SWITCHED);
             mService.mContext.registerReceiverForAllUsers(new BroadcastReceiver() {
@@ -312,7 +306,6 @@
                 app.getRunningServiceAt(j).updateKeepWarmLocked();
             }
         }
->>>>>>> f5b2917a
     }
 
     /**
@@ -368,7 +361,6 @@
         }
 
         computeOomAdjLocked(app, cachedAdj, TOP_APP, doingAll, now, false, true);
-<<<<<<< HEAD
 
         boolean success = applyOomAdjLocked(app, doingAll, now, SystemClock.elapsedRealtime());
 
@@ -400,39 +392,6 @@
             }
         }
 
-=======
-
-        boolean success = applyOomAdjLocked(app, doingAll, now, SystemClock.elapsedRealtime());
-
-        if (uidRec != null) {
-            // After uidRec.reset() above, for UidRecord that has multiple processes (ProcessRecord)
-            // , We need to apply all ProcessRecord into UidRecord.
-            final ArraySet<ProcessRecord> procRecords = app.uidRecord.procRecords;
-            for (int i = procRecords.size() - 1; i >= 0; i--) {
-                final ProcessRecord pr = procRecords.valueAt(i);
-                if (!pr.killedByAm && pr.thread != null) {
-                    if (pr.isolated && pr.numberOfRunningServices() <= 0
-                            && pr.isolatedEntryPoint == null) {
-                        // No op.
-                    } else {
-                        // Keeping this process, update its uid.
-                        updateAppUidRecLocked(pr);
-                    }
-                }
-            }
-            if (uidRec.getCurProcState() != PROCESS_STATE_NONEXISTENT
-                    && (uidRec.setProcState != uidRec.getCurProcState()
-                    || uidRec.setCapability != uidRec.curCapability
-                    || uidRec.setWhitelist != uidRec.curWhitelist)) {
-                ActiveUids uids = mTmpUidRecords;
-                uids.clear();
-                uids.put(uidRec.uid, uidRec);
-                updateUidsLocked(uids, now);
-                mProcessList.incrementProcStateSeqAndNotifyAppsLocked(uids);
-            }
-        }
-
->>>>>>> f5b2917a
         return success;
     }
 
@@ -1552,11 +1511,7 @@
                                 "Raise procstate to started service: " + app);
                     }
                 }
-<<<<<<< HEAD
-                if (app.hasShownUi && !app.getCachedIsHomeProcess()) {
-=======
                 if (!s.mKeepWarming && app.hasShownUi && !app.getCachedIsHomeProcess()) {
->>>>>>> f5b2917a
                     // If this process has shown some UI, let it immediately
                     // go to the LRU list because it may be pretty heavy with
                     // UI stuff.  We'll tag it with a label just to help
