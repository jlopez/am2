/*
 * Copyright (C) 2012 The Android Open Source Project
 *
 * Licensed under the Apache License, Version 2.0 (the "License");
 * you may not use this file except in compliance with the License.
 * You may obtain a copy of the License at
 *
 *      http://www.apache.org/licenses/LICENSE-2.0
 *
 * Unless required by applicable law or agreed to in writing, software
 * distributed under the License is distributed on an "AS IS" BASIS,
 * WITHOUT WARRANTIES OR CONDITIONS OF ANY KIND, either express or implied.
 * See the License for the specific language governing permissions and
 * limitations under the License.
 */

package com.android.server.am;

import static android.Manifest.permission.START_ACTIVITIES_FROM_BACKGROUND;
import static android.content.pm.PackageManager.PERMISSION_GRANTED;
import static android.content.pm.ServiceInfo.FOREGROUND_SERVICE_TYPE_MANIFEST;
import static android.os.Process.NFC_UID;
import static android.os.Process.ROOT_UID;
import static android.os.Process.SHELL_UID;
import static android.os.Process.SYSTEM_UID;
import static android.os.Process.ZYGOTE_POLICY_FLAG_EMPTY;

import static com.android.server.am.ActivityManagerDebugConfig.DEBUG_BACKGROUND_CHECK;
import static com.android.server.am.ActivityManagerDebugConfig.DEBUG_FOREGROUND_SERVICE;
import static com.android.server.am.ActivityManagerDebugConfig.DEBUG_MU;
import static com.android.server.am.ActivityManagerDebugConfig.DEBUG_PERMISSIONS_REVIEW;
import static com.android.server.am.ActivityManagerDebugConfig.DEBUG_SERVICE;
import static com.android.server.am.ActivityManagerDebugConfig.DEBUG_SERVICE_EXECUTING;
import static com.android.server.am.ActivityManagerDebugConfig.POSTFIX_MU;
import static com.android.server.am.ActivityManagerDebugConfig.POSTFIX_SERVICE;
import static com.android.server.am.ActivityManagerDebugConfig.POSTFIX_SERVICE_EXECUTING;
import static com.android.server.am.ActivityManagerDebugConfig.TAG_AM;
import static com.android.server.am.ActivityManagerDebugConfig.TAG_WITH_CLASS_NAME;

import android.annotation.NonNull;
import android.annotation.Nullable;
import android.app.ActivityManager;
import android.app.ActivityManagerInternal;
import android.app.ActivityThread;
import android.app.AppGlobals;
import android.app.AppOpsManager;
import android.app.ApplicationExitInfo;
import android.app.IApplicationThread;
import android.app.IServiceConnection;
import android.app.Notification;
import android.app.NotificationManager;
import android.app.PendingIntent;
import android.app.Service;
import android.app.ServiceStartArgs;
import android.app.admin.DevicePolicyEventLogger;
import android.appwidget.AppWidgetManagerInternal;
import android.content.ComponentName;
import android.content.ComponentName.WithComponentName;
import android.content.Context;
import android.content.IIntentSender;
import android.content.Intent;
import android.content.IntentSender;
import android.content.pm.ApplicationInfo;
import android.content.pm.PackageManager;
import android.content.pm.ParceledListSlice;
import android.content.pm.ResolveInfo;
import android.content.pm.ServiceInfo;
import android.net.Uri;
import android.os.Binder;
import android.os.Build;
import android.os.Bundle;
import android.os.DeadObjectException;
import android.os.Handler;
import android.os.IBinder;
import android.os.Looper;
import android.os.Message;
import android.os.Process;
import android.os.RemoteCallback;
import android.os.RemoteException;
import android.os.SystemClock;
import android.os.SystemProperties;
import android.os.TransactionTooLargeException;
import android.os.UserHandle;
import android.provider.Settings;
import android.stats.devicepolicy.DevicePolicyEnums;
import android.text.TextUtils;
import android.util.ArrayMap;
import android.util.ArraySet;
import android.util.EventLog;
import android.util.PrintWriterPrinter;
import android.util.Slog;
import android.util.SparseArray;
import android.util.SparseIntArray;
import android.util.TimeUtils;
import android.util.proto.ProtoOutputStream;
import android.webkit.WebViewZygote;

import com.android.internal.R;
import com.android.internal.annotations.GuardedBy;
import com.android.internal.app.procstats.ServiceState;
import com.android.internal.messages.nano.SystemMessageProto;
import com.android.internal.notification.SystemNotificationChannels;
import com.android.internal.os.BatteryStatsImpl;
import com.android.internal.os.TransferPipe;
import com.android.internal.util.DumpUtils;
import com.android.internal.util.FastPrintWriter;
import com.android.internal.util.FrameworkStatsLog;
import com.android.server.AppStateTracker;
import com.android.server.LocalServices;
import com.android.server.SystemService;
import com.android.server.am.ActivityManagerService.ItemMatcher;
import com.android.server.uri.NeededUriGrants;
import com.android.server.wm.ActivityServiceConnectionsHolder;

import java.io.FileDescriptor;
import java.io.IOException;
import java.io.PrintWriter;
import java.io.StringWriter;
import java.util.ArrayList;
import java.util.Comparator;
import java.util.List;
import java.util.Objects;
import java.util.Set;
import java.util.function.Predicate;

public final class ActiveServices {
    private static final String TAG = TAG_WITH_CLASS_NAME ? "ActiveServices" : TAG_AM;
    private static final String TAG_MU = TAG + POSTFIX_MU;
    private static final String TAG_SERVICE = TAG + POSTFIX_SERVICE;
    private static final String TAG_SERVICE_EXECUTING = TAG + POSTFIX_SERVICE_EXECUTING;

    private static final boolean DEBUG_DELAYED_SERVICE = DEBUG_SERVICE;
    private static final boolean DEBUG_DELAYED_STARTS = DEBUG_DELAYED_SERVICE;

    private static final boolean LOG_SERVICE_START_STOP = false;

    private static final boolean SHOW_DUNGEON_NOTIFICATION = false;

    //TODO: remove this when development is done.
    private static final int DEBUG_FGS_ALLOW_WHILE_IN_USE = 0;
    private static final int DEBUG_FGS_ENFORCE_TYPE = 1;

    // How long we wait for a service to finish executing.
    static final int SERVICE_TIMEOUT = 20*1000;

    // How long we wait for a service to finish executing.
    static final int SERVICE_BACKGROUND_TIMEOUT = SERVICE_TIMEOUT * 10;

    // How long the startForegroundService() grace period is to get around to
    // calling startForeground() before we ANR + stop it.
    static final int SERVICE_START_FOREGROUND_TIMEOUT = 10*1000;

    final ActivityManagerService mAm;

    // Maximum number of services that we allow to start in the background
    // at the same time.
    final int mMaxStartingBackground;

    final SparseArray<ServiceMap> mServiceMap = new SparseArray<>();

    /**
     * All currently bound service connections.  Keys are the IBinder of
     * the client's IServiceConnection.
     */
    final ArrayMap<IBinder, ArrayList<ConnectionRecord>> mServiceConnections = new ArrayMap<>();

    /**
     * List of services that we have been asked to start,
     * but haven't yet been able to.  It is used to hold start requests
     * while waiting for their corresponding application thread to get
     * going.
     */
    final ArrayList<ServiceRecord> mPendingServices = new ArrayList<>();

    /**
     * List of services that are scheduled to restart following a crash.
     */
    final ArrayList<ServiceRecord> mRestartingServices = new ArrayList<>();

    /**
     * List of services that are in the process of being destroyed.
     */
    final ArrayList<ServiceRecord> mDestroyingServices = new ArrayList<>();

    /** Temporary list for holding the results of calls to {@link #collectPackageServicesLocked} */
    private ArrayList<ServiceRecord> mTmpCollectionResults = null;

    /** Mapping from uid to their foreground service AppOpCallbacks (if they have one). */
    @GuardedBy("mAm")
    private final SparseArray<AppOpCallback> mFgsAppOpCallbacks = new SparseArray<>();

    /**
     * For keeping ActiveForegroundApps retaining state while the screen is off.
     */
    boolean mScreenOn = true;

    /** Amount of time to allow a last ANR message to exist before freeing the memory. */
    static final int LAST_ANR_LIFETIME_DURATION_MSECS = 2 * 60 * 60 * 1000; // Two hours

    String mLastAnrDump;

    AppWidgetManagerInternal mAppWidgetManagerInternal;

    // white listed packageName.
    ArraySet<String> mWhiteListAllowWhileInUsePermissionInFgs = new ArraySet<>();

    final Runnable mLastAnrDumpClearer = new Runnable() {
        @Override public void run() {
            synchronized (mAm) {
                mLastAnrDump = null;
            }
        }
    };

    /**
     * Watch for apps being put into forced app standby, so we can step their fg
     * services down.
     */
    class ForcedStandbyListener extends AppStateTracker.Listener {
        @Override
        public void stopForegroundServicesForUidPackage(final int uid, final String packageName) {
            synchronized (mAm) {
                stopAllForegroundServicesLocked(uid, packageName);
            }
        }
    }

    void stopAllForegroundServicesLocked(final int uid, final String packageName) {
        final ServiceMap smap = getServiceMapLocked(UserHandle.getUserId(uid));
        final int N = smap.mServicesByInstanceName.size();
        final ArrayList<ServiceRecord> toStop = new ArrayList<>(N);
        for (int i = 0; i < N; i++) {
            final ServiceRecord r = smap.mServicesByInstanceName.valueAt(i);
            if (uid == r.serviceInfo.applicationInfo.uid
                    || packageName.equals(r.serviceInfo.packageName)) {
                if (r.isForeground) {
                    toStop.add(r);
                }
            }
        }

        // Now stop them all
        final int numToStop = toStop.size();
        if (numToStop > 0 && DEBUG_FOREGROUND_SERVICE) {
            Slog.i(TAG, "Package " + packageName + "/" + uid
                    + " in FAS with foreground services");
        }
        for (int i = 0; i < numToStop; i++) {
            final ServiceRecord r = toStop.get(i);
            if (DEBUG_FOREGROUND_SERVICE) {
                Slog.i(TAG, "  Stopping fg for service " + r);
            }
            setServiceForegroundInnerLocked(r, 0, null, 0, 0);
        }
    }

    /**
     * Information about an app that is currently running one or more foreground services.
     * (This maps directly to the running apps we show in the notification.)
     */
    static final class ActiveForegroundApp {
        String mPackageName;
        int mUid;
        CharSequence mLabel;
        boolean mShownWhileScreenOn;
        boolean mAppOnTop;
        boolean mShownWhileTop;
        long mStartTime;
        long mStartVisibleTime;
        long mEndTime;
        int mNumActive;

        // Temp output of foregroundAppShownEnoughLocked
        long mHideTime;
    }

    /**
     * Information about services for a single user.
     */
    final class ServiceMap extends Handler {
        final int mUserId;
        final ArrayMap<ComponentName, ServiceRecord> mServicesByInstanceName = new ArrayMap<>();
        final ArrayMap<Intent.FilterComparison, ServiceRecord> mServicesByIntent = new ArrayMap<>();

        final ArrayList<ServiceRecord> mDelayedStartList = new ArrayList<>();
        /* XXX eventually I'd like to have this based on processes instead of services.
         * That is, if we try to start two services in a row both running in the same
         * process, this should be one entry in mStartingBackground for that one process
         * that remains until all services in it are done.
        final ArrayMap<ProcessRecord, DelayingProcess> mStartingBackgroundMap
                = new ArrayMap<ProcessRecord, DelayingProcess>();
        final ArrayList<DelayingProcess> mStartingProcessList
                = new ArrayList<DelayingProcess>();
        */

        final ArrayList<ServiceRecord> mStartingBackground = new ArrayList<>();

        final ArrayMap<String, ActiveForegroundApp> mActiveForegroundApps = new ArrayMap<>();
        boolean mActiveForegroundAppsChanged;

        static final int MSG_BG_START_TIMEOUT = 1;
        static final int MSG_UPDATE_FOREGROUND_APPS = 2;
        static final int MSG_ENSURE_NOT_START_BG = 3;

        ServiceMap(Looper looper, int userId) {
            super(looper);
            mUserId = userId;
        }

        @Override
        public void handleMessage(Message msg) {
            switch (msg.what) {
                case MSG_BG_START_TIMEOUT: {
                    synchronized (mAm) {
                        rescheduleDelayedStartsLocked();
                    }
                } break;
                case MSG_UPDATE_FOREGROUND_APPS: {
                    updateForegroundApps(this);
                } break;
                case MSG_ENSURE_NOT_START_BG: {
                    synchronized (mAm) {
                        rescheduleDelayedStartsLocked();
                    }
                } break;
            }
        }

        void ensureNotStartingBackgroundLocked(ServiceRecord r) {
            if (mStartingBackground.remove(r)) {
                if (DEBUG_DELAYED_STARTS) Slog.v(TAG_SERVICE,
                        "No longer background starting: " + r);
                removeMessages(MSG_ENSURE_NOT_START_BG);
                Message msg = obtainMessage(MSG_ENSURE_NOT_START_BG);
                sendMessage(msg);
            }
            if (mDelayedStartList.remove(r)) {
                if (DEBUG_DELAYED_STARTS) Slog.v(TAG_SERVICE, "No longer delaying start: " + r);
            }
        }

        void rescheduleDelayedStartsLocked() {
            removeMessages(MSG_BG_START_TIMEOUT);
            final long now = SystemClock.uptimeMillis();
            for (int i=0, N=mStartingBackground.size(); i<N; i++) {
                ServiceRecord r = mStartingBackground.get(i);
                if (r.startingBgTimeout <= now) {
                    Slog.i(TAG, "Waited long enough for: " + r);
                    mStartingBackground.remove(i);
                    N--;
                    i--;
                }
            }
            while (mDelayedStartList.size() > 0
                    && mStartingBackground.size() < mMaxStartingBackground) {
                ServiceRecord r = mDelayedStartList.remove(0);
                if (DEBUG_DELAYED_STARTS) Slog.v(TAG_SERVICE,
                        "REM FR DELAY LIST (exec next): " + r);
                if (DEBUG_DELAYED_SERVICE) {
                    if (mDelayedStartList.size() > 0) {
                        Slog.v(TAG_SERVICE, "Remaining delayed list:");
                        for (int i=0; i<mDelayedStartList.size(); i++) {
                            Slog.v(TAG_SERVICE, "  #" + i + ": " + mDelayedStartList.get(i));
                        }
                    }
                }
                r.delayed = false;
                if (r.pendingStarts.size() <= 0) {
                    Slog.wtf(TAG, "**** NO PENDING STARTS! " + r + " startReq=" + r.startRequested
                            + " delayedStop=" + r.delayedStop);
                } else {
                    try {
                        startServiceInnerLocked(this, r.pendingStarts.get(0).intent, r, false,
                                true);
                    } catch (TransactionTooLargeException e) {
                        // Ignore, nobody upstack cares.
                    }
                }
            }
            if (mStartingBackground.size() > 0) {
                ServiceRecord next = mStartingBackground.get(0);
                long when = next.startingBgTimeout > now ? next.startingBgTimeout : now;
                if (DEBUG_DELAYED_SERVICE) Slog.v(TAG_SERVICE, "Top bg start is " + next
                        + ", can delay others up to " + when);
                Message msg = obtainMessage(MSG_BG_START_TIMEOUT);
                sendMessageAtTime(msg, when);
            }
            if (mStartingBackground.size() < mMaxStartingBackground) {
                mAm.backgroundServicesFinishedLocked(mUserId);
            }
        }
    }

    public ActiveServices(ActivityManagerService service) {
        mAm = service;
        int maxBg = 0;
        try {
            maxBg = Integer.parseInt(SystemProperties.get("ro.config.max_starting_bg", "0"));
        } catch(RuntimeException e) {
        }
        mMaxStartingBackground = maxBg > 0
                ? maxBg : ActivityManager.isLowRamDeviceStatic() ? 1 : 8;
    }

    void systemServicesReady() {
        AppStateTracker ast = LocalServices.getService(AppStateTracker.class);
        ast.addListener(new ForcedStandbyListener());
        mAppWidgetManagerInternal = LocalServices.getService(AppWidgetManagerInternal.class);
        setWhiteListAllowWhileInUsePermissionInFgs();
    }

    private void setWhiteListAllowWhileInUsePermissionInFgs() {
        final String attentionServicePackageName =
                mAm.mContext.getPackageManager().getAttentionServicePackageName();
        if (!TextUtils.isEmpty(attentionServicePackageName)) {
            mWhiteListAllowWhileInUsePermissionInFgs.add(attentionServicePackageName);
        }
        final String systemCaptionsServicePackageName =
                mAm.mContext.getPackageManager().getSystemCaptionsServicePackageName();
        if (!TextUtils.isEmpty(systemCaptionsServicePackageName)) {
            mWhiteListAllowWhileInUsePermissionInFgs.add(systemCaptionsServicePackageName);
        }
    }

    ServiceRecord getServiceByNameLocked(ComponentName name, int callingUser) {
        // TODO: Deal with global services
        if (DEBUG_MU)
            Slog.v(TAG_MU, "getServiceByNameLocked(" + name + "), callingUser = " + callingUser);
        return getServiceMapLocked(callingUser).mServicesByInstanceName.get(name);
    }

    boolean hasBackgroundServicesLocked(int callingUser) {
        ServiceMap smap = mServiceMap.get(callingUser);
        return smap != null ? smap.mStartingBackground.size() >= mMaxStartingBackground : false;
    }

    boolean hasForegroundServiceNotificationLocked(String pkg, int userId, String channelId) {
        final ServiceMap smap = mServiceMap.get(userId);
        if (smap != null) {
            for (int i = 0; i < smap.mServicesByInstanceName.size(); i++) {
                final ServiceRecord sr = smap.mServicesByInstanceName.valueAt(i);
                if (sr.appInfo.packageName.equals(pkg) && sr.isForeground) {
                    if (Objects.equals(sr.foregroundNoti.getChannelId(), channelId)) {
                        if (DEBUG_FOREGROUND_SERVICE) {
                            Slog.d(TAG_SERVICE, "Channel u" + userId + "/pkg=" + pkg
                                    + "/channelId=" + channelId
                                    + " has fg service notification");
                        }
                        return true;
                    }
                }
            }
        }
        return false;
    }

    void stopForegroundServicesForChannelLocked(String pkg, int userId, String channelId) {
        final ServiceMap smap = mServiceMap.get(userId);
        if (smap != null) {
            for (int i = 0; i < smap.mServicesByInstanceName.size(); i++) {
                final ServiceRecord sr = smap.mServicesByInstanceName.valueAt(i);
                if (sr.appInfo.packageName.equals(pkg) && sr.isForeground) {
                    if (Objects.equals(sr.foregroundNoti.getChannelId(), channelId)) {
                        if (DEBUG_FOREGROUND_SERVICE) {
                            Slog.d(TAG_SERVICE, "Stopping FGS u" + userId + "/pkg=" + pkg
                                    + "/channelId=" + channelId
                                    + " for conversation channel clear");
                        }
                        stopServiceLocked(sr);
                    }
                }
            }
        }
    }

    private ServiceMap getServiceMapLocked(int callingUser) {
        ServiceMap smap = mServiceMap.get(callingUser);
        if (smap == null) {
            smap = new ServiceMap(mAm.mHandler.getLooper(), callingUser);
            mServiceMap.put(callingUser, smap);
        }
        return smap;
    }

    ArrayMap<ComponentName, ServiceRecord> getServicesLocked(int callingUser) {
        return getServiceMapLocked(callingUser).mServicesByInstanceName;
    }

    private boolean appRestrictedAnyInBackground(final int uid, final String packageName) {
        final int mode = mAm.getAppOpsManager().checkOpNoThrow(
                AppOpsManager.OP_RUN_ANY_IN_BACKGROUND, uid, packageName);
        return (mode != AppOpsManager.MODE_ALLOWED);
    }

    ComponentName startServiceLocked(IApplicationThread caller, Intent service, String resolvedType,
            int callingPid, int callingUid, boolean fgRequired, String callingPackage,
            @Nullable String callingFeatureId, final int userId)
            throws TransactionTooLargeException {
        return startServiceLocked(caller, service, resolvedType, callingPid, callingUid, fgRequired,
                callingPackage, callingFeatureId, userId, false);
    }

    ComponentName startServiceLocked(IApplicationThread caller, Intent service, String resolvedType,
            int callingPid, int callingUid, boolean fgRequired, String callingPackage,
            @Nullable String callingFeatureId, final int userId,
            boolean allowBackgroundActivityStarts) throws TransactionTooLargeException {
        if (DEBUG_DELAYED_STARTS) Slog.v(TAG_SERVICE, "startService: " + service
                + " type=" + resolvedType + " args=" + service.getExtras());

        final boolean callerFg;
        if (caller != null) {
            final ProcessRecord callerApp = mAm.getRecordForAppLocked(caller);
            if (callerApp == null) {
                throw new SecurityException(
                        "Unable to find app for caller " + caller
                        + " (pid=" + callingPid
                        + ") when starting service " + service);
            }
            callerFg = callerApp.setSchedGroup != ProcessList.SCHED_GROUP_BACKGROUND;
        } else {
            callerFg = true;
        }

        ServiceLookupResult res =
            retrieveServiceLocked(service, null, resolvedType, callingPackage,
                    callingPid, callingUid, userId, true, callerFg, false, false);
        if (res == null) {
            return null;
        }
        if (res.record == null) {
            return new ComponentName("!", res.permission != null
                    ? res.permission : "private to package");
        }

        ServiceRecord r = res.record;

        if (!mAm.mUserController.exists(r.userId)) {
            Slog.w(TAG, "Trying to start service with non-existent user! " + r.userId);
            return null;
        }

        // If we're starting indirectly (e.g. from PendingIntent), figure out whether
        // we're launching into an app in a background state.  This keys off of the same
        // idleness state tracking as e.g. O+ background service start policy.
        final boolean bgLaunch = !mAm.isUidActiveLocked(r.appInfo.uid);

        // If the app has strict background restrictions, we treat any bg service
        // start analogously to the legacy-app forced-restrictions case, regardless
        // of its target SDK version.
        boolean forcedStandby = false;
        if (bgLaunch && appRestrictedAnyInBackground(r.appInfo.uid, r.packageName)) {
            if (DEBUG_FOREGROUND_SERVICE) {
                Slog.d(TAG, "Forcing bg-only service start only for " + r.shortInstanceName
                        + " : bgLaunch=" + bgLaunch + " callerFg=" + callerFg);
            }
            forcedStandby = true;
        }

        // If this is a direct-to-foreground start, make sure it is allowed as per the app op.
        boolean forceSilentAbort = false;
        if (fgRequired) {
            final int mode = mAm.getAppOpsManager().checkOpNoThrow(
                    AppOpsManager.OP_START_FOREGROUND, r.appInfo.uid, r.packageName);
            switch (mode) {
                case AppOpsManager.MODE_ALLOWED:
                case AppOpsManager.MODE_DEFAULT:
                    // All okay.
                    break;
                case AppOpsManager.MODE_IGNORED:
                    // Not allowed, fall back to normal start service, failing siliently
                    // if background check restricts that.
                    Slog.w(TAG, "startForegroundService not allowed due to app op: service "
                            + service + " to " + r.shortInstanceName
                            + " from pid=" + callingPid + " uid=" + callingUid
                            + " pkg=" + callingPackage);
                    fgRequired = false;
                    forceSilentAbort = true;
                    break;
                default:
                    return new ComponentName("!!", "foreground not allowed as per app op");
            }
        }

        // If this isn't a direct-to-foreground start, check our ability to kick off an
        // arbitrary service
        if (forcedStandby || (!r.startRequested && !fgRequired)) {
            // Before going further -- if this app is not allowed to start services in the
            // background, then at this point we aren't going to let it period.
            final int allowed = mAm.getAppStartModeLocked(r.appInfo.uid, r.packageName,
                    r.appInfo.targetSdkVersion, callingPid, false, false, forcedStandby);
            if (allowed != ActivityManager.APP_START_MODE_NORMAL) {
                Slog.w(TAG, "Background start not allowed: service "
                        + service + " to " + r.shortInstanceName
                        + " from pid=" + callingPid + " uid=" + callingUid
                        + " pkg=" + callingPackage + " startFg?=" + fgRequired);
                if (allowed == ActivityManager.APP_START_MODE_DELAYED || forceSilentAbort) {
                    // In this case we are silently disabling the app, to disrupt as
                    // little as possible existing apps.
                    return null;
                }
                if (forcedStandby) {
                    // This is an O+ app, but we might be here because the user has placed
                    // it under strict background restrictions.  Don't punish the app if it's
                    // trying to do the right thing but we're denying it for that reason.
                    if (fgRequired) {
                        if (DEBUG_BACKGROUND_CHECK) {
                            Slog.v(TAG, "Silently dropping foreground service launch due to FAS");
                        }
                        return null;
                    }
                }
                // This app knows it is in the new model where this operation is not
                // allowed, so tell it what has happened.
                UidRecord uidRec = mAm.mProcessList.getUidRecordLocked(r.appInfo.uid);
                return new ComponentName("?", "app is in background uid " + uidRec);
            }
        }

        // At this point we've applied allowed-to-start policy based on whether this was
        // an ordinary startService() or a startForegroundService().  Now, only require that
        // the app follow through on the startForegroundService() -> startForeground()
        // contract if it actually targets O+.
        if (r.appInfo.targetSdkVersion < Build.VERSION_CODES.O && fgRequired) {
            if (DEBUG_BACKGROUND_CHECK || DEBUG_FOREGROUND_SERVICE) {
                Slog.i(TAG, "startForegroundService() but host targets "
                        + r.appInfo.targetSdkVersion + " - not requiring startForeground()");
            }
            fgRequired = false;
        }

        NeededUriGrants neededGrants = mAm.mUgmInternal.checkGrantUriPermissionFromIntent(
                service, callingUid, r.packageName, r.userId);

        // If permissions need a review before any of the app components can run,
        // we do not start the service and launch a review activity if the calling app
        // is in the foreground passing it a pending intent to start the service when
        // review is completed.

        // XXX This is not dealing with fgRequired!
        if (!requestStartTargetPermissionsReviewIfNeededLocked(r, callingPackage, callingFeatureId,
                callingUid, service, callerFg, userId)) {
            return null;
        }

        if (unscheduleServiceRestartLocked(r, callingUid, false)) {
            if (DEBUG_SERVICE) Slog.v(TAG_SERVICE, "START SERVICE WHILE RESTART PENDING: " + r);
        }
        r.lastActivity = SystemClock.uptimeMillis();
        r.startRequested = true;
        r.delayedStop = false;
        r.fgRequired = fgRequired;
        r.pendingStarts.add(new ServiceRecord.StartItem(r, false, r.makeNextStartId(),
                service, neededGrants, callingUid));

        if (fgRequired) {
            // We are now effectively running a foreground service.
            ServiceState stracker = r.getTracker();
            if (stracker != null) {
                stracker.setForeground(true, mAm.mProcessStats.getMemFactorLocked(),
                        r.lastActivity);
            }
            mAm.mAppOpsService.startOperation(AppOpsManager.getToken(mAm.mAppOpsService),
                    AppOpsManager.OP_START_FOREGROUND, r.appInfo.uid, r.packageName, null,
                    true, false, null, false);
        }

        final ServiceMap smap = getServiceMapLocked(r.userId);
        boolean addToStarting = false;
        if (!callerFg && !fgRequired && r.app == null
                && mAm.mUserController.hasStartedUserState(r.userId)) {
            ProcessRecord proc = mAm.getProcessRecordLocked(r.processName, r.appInfo.uid, false);
            if (proc == null || proc.getCurProcState() > ActivityManager.PROCESS_STATE_RECEIVER) {
                // If this is not coming from a foreground caller, then we may want
                // to delay the start if there are already other background services
                // that are starting.  This is to avoid process start spam when lots
                // of applications are all handling things like connectivity broadcasts.
                // We only do this for cached processes, because otherwise an application
                // can have assumptions about calling startService() for a service to run
                // in its own process, and for that process to not be killed before the
                // service is started.  This is especially the case for receivers, which
                // may start a service in onReceive() to do some additional work and have
                // initialized some global state as part of that.
                if (DEBUG_DELAYED_SERVICE) Slog.v(TAG_SERVICE, "Potential start delay of "
                        + r + " in " + proc);
                if (r.delayed) {
                    // This service is already scheduled for a delayed start; just leave
                    // it still waiting.
                    if (DEBUG_DELAYED_STARTS) Slog.v(TAG_SERVICE, "Continuing to delay: " + r);
                    return r.name;
                }
                if (smap.mStartingBackground.size() >= mMaxStartingBackground) {
                    // Something else is starting, delay!
                    Slog.i(TAG_SERVICE, "Delaying start of: " + r);
                    smap.mDelayedStartList.add(r);
                    r.delayed = true;
                    return r.name;
                }
                if (DEBUG_DELAYED_STARTS) Slog.v(TAG_SERVICE, "Not delaying: " + r);
                addToStarting = true;
            } else if (proc.getCurProcState() >= ActivityManager.PROCESS_STATE_SERVICE) {
                // We slightly loosen when we will enqueue this new service as a background
                // starting service we are waiting for, to also include processes that are
                // currently running other services or receivers.
                addToStarting = true;
                if (DEBUG_DELAYED_STARTS) Slog.v(TAG_SERVICE,
                        "Not delaying, but counting as bg: " + r);
            } else if (DEBUG_DELAYED_STARTS) {
                StringBuilder sb = new StringBuilder(128);
                sb.append("Not potential delay (state=").append(proc.getCurProcState())
                        .append(' ').append(proc.adjType);
                String reason = proc.makeAdjReason();
                if (reason != null) {
                    sb.append(' ');
                    sb.append(reason);
                }
                sb.append("): ");
                sb.append(r.toString());
                Slog.v(TAG_SERVICE, sb.toString());
            }
        } else if (DEBUG_DELAYED_STARTS) {
            if (callerFg || fgRequired) {
                Slog.v(TAG_SERVICE, "Not potential delay (callerFg=" + callerFg + " uid="
                        + callingUid + " pid=" + callingPid + " fgRequired=" + fgRequired + "): " + r);
            } else if (r.app != null) {
                Slog.v(TAG_SERVICE, "Not potential delay (cur app=" + r.app + "): " + r);
            } else {
                Slog.v(TAG_SERVICE,
                        "Not potential delay (user " + r.userId + " not started): " + r);
            }
        }

        if (allowBackgroundActivityStarts) {
            r.whitelistBgActivityStartsOnServiceStart();
        }
        ComponentName cmp = startServiceInnerLocked(smap, service, r, callerFg, addToStarting);

        setFgsRestrictionLocked(callingPackage, callingPid, callingUid, r,
                allowBackgroundActivityStarts);

        return cmp;
    }

    private boolean requestStartTargetPermissionsReviewIfNeededLocked(ServiceRecord r,
            String callingPackage, @Nullable String callingFeatureId, int callingUid,
            Intent service, boolean callerFg, final int userId) {
        if (mAm.getPackageManagerInternalLocked().isPermissionsReviewRequired(
                r.packageName, r.userId)) {

            // Show a permission review UI only for starting from a foreground app
            if (!callerFg) {
                Slog.w(TAG, "u" + r.userId + " Starting a service in package"
                        + r.packageName + " requires a permissions review");
                return false;
            }

            IIntentSender target = mAm.mPendingIntentController.getIntentSender(
                    ActivityManager.INTENT_SENDER_SERVICE, callingPackage, callingFeatureId,
                    callingUid, userId, null, null, 0, new Intent[]{service},
                    new String[]{service.resolveType(mAm.mContext.getContentResolver())},
                    PendingIntent.FLAG_CANCEL_CURRENT | PendingIntent.FLAG_ONE_SHOT
                            | PendingIntent.FLAG_IMMUTABLE, null);

            final Intent intent = new Intent(Intent.ACTION_REVIEW_PERMISSIONS);
            intent.addFlags(Intent.FLAG_ACTIVITY_NEW_TASK
                    | Intent.FLAG_ACTIVITY_MULTIPLE_TASK
                    | Intent.FLAG_ACTIVITY_EXCLUDE_FROM_RECENTS);
            intent.putExtra(Intent.EXTRA_PACKAGE_NAME, r.packageName);
            intent.putExtra(Intent.EXTRA_INTENT, new IntentSender(target));

            if (DEBUG_PERMISSIONS_REVIEW) {
                Slog.i(TAG, "u" + r.userId + " Launching permission review for package "
                        + r.packageName);
            }

            mAm.mHandler.post(new Runnable() {
                @Override
                public void run() {
                    mAm.mContext.startActivityAsUser(intent, new UserHandle(userId));
                }
            });

            return false;
        }

        return  true;
    }

    ComponentName startServiceInnerLocked(ServiceMap smap, Intent service, ServiceRecord r,
            boolean callerFg, boolean addToStarting) throws TransactionTooLargeException {
        ServiceState stracker = r.getTracker();
        if (stracker != null) {
            stracker.setStarted(true, mAm.mProcessStats.getMemFactorLocked(), r.lastActivity);
        }
        r.callStart = false;
        FrameworkStatsLog.write(FrameworkStatsLog.SERVICE_STATE_CHANGED, r.appInfo.uid,
                r.name.getPackageName(), r.name.getClassName(),
                FrameworkStatsLog.SERVICE_STATE_CHANGED__STATE__START);
        synchronized (r.stats.getBatteryStats()) {
            r.stats.startRunningLocked();
        }
        String error = bringUpServiceLocked(r, service.getFlags(), callerFg, false, false);
        if (error != null) {
            return new ComponentName("!!", error);
        }

        if (r.startRequested && addToStarting) {
            boolean first = smap.mStartingBackground.size() == 0;
            smap.mStartingBackground.add(r);
            r.startingBgTimeout = SystemClock.uptimeMillis() + mAm.mConstants.BG_START_TIMEOUT;
            if (DEBUG_DELAYED_SERVICE) {
                RuntimeException here = new RuntimeException("here");
                here.fillInStackTrace();
                Slog.v(TAG_SERVICE, "Starting background (first=" + first + "): " + r, here);
            } else if (DEBUG_DELAYED_STARTS) {
                Slog.v(TAG_SERVICE, "Starting background (first=" + first + "): " + r);
            }
            if (first) {
                smap.rescheduleDelayedStartsLocked();
            }
        } else if (callerFg || r.fgRequired) {
            smap.ensureNotStartingBackgroundLocked(r);
        }

        return r.name;
    }

    private void stopServiceLocked(ServiceRecord service) {
        if (service.delayed) {
            // If service isn't actually running, but is being held in the
            // delayed list, then we need to keep it started but note that it
            // should be stopped once no longer delayed.
            if (DEBUG_DELAYED_STARTS) Slog.v(TAG_SERVICE, "Delaying stop of pending: " + service);
            service.delayedStop = true;
            return;
        }
        FrameworkStatsLog.write(FrameworkStatsLog.SERVICE_STATE_CHANGED, service.appInfo.uid,
                service.name.getPackageName(), service.name.getClassName(),
                FrameworkStatsLog.SERVICE_STATE_CHANGED__STATE__STOP);
        synchronized (service.stats.getBatteryStats()) {
            service.stats.stopRunningLocked();
        }
        service.startRequested = false;
        if (service.tracker != null) {
            service.tracker.setStarted(false, mAm.mProcessStats.getMemFactorLocked(),
                    SystemClock.uptimeMillis());
        }
        service.callStart = false;

        bringDownServiceIfNeededLocked(service, false, false);
    }

    int stopServiceLocked(IApplicationThread caller, Intent service,
            String resolvedType, int userId) {
        if (DEBUG_SERVICE) Slog.v(TAG_SERVICE, "stopService: " + service
                + " type=" + resolvedType);

        final ProcessRecord callerApp = mAm.getRecordForAppLocked(caller);
        if (caller != null && callerApp == null) {
            throw new SecurityException(
                    "Unable to find app for caller " + caller
                    + " (pid=" + Binder.getCallingPid()
                    + ") when stopping service " + service);
        }

        // If this service is active, make sure it is stopped.
        ServiceLookupResult r = retrieveServiceLocked(service, null, resolvedType, null,
                Binder.getCallingPid(), Binder.getCallingUid(), userId, false, false, false, false);
        if (r != null) {
            if (r.record != null) {
                final long origId = Binder.clearCallingIdentity();
                try {
                    stopServiceLocked(r.record);
                } finally {
                    Binder.restoreCallingIdentity(origId);
                }
                return 1;
            }
            return -1;
        }

        return 0;
    }

    void stopInBackgroundLocked(int uid) {
        // Stop all services associated with this uid due to it going to the background
        // stopped state.
        ServiceMap services = mServiceMap.get(UserHandle.getUserId(uid));
        ArrayList<ServiceRecord> stopping = null;
        if (services != null) {
            for (int i = services.mServicesByInstanceName.size() - 1; i >= 0; i--) {
                ServiceRecord service = services.mServicesByInstanceName.valueAt(i);
                if (service.appInfo.uid == uid && service.startRequested) {
                    if (mAm.getAppStartModeLocked(service.appInfo.uid, service.packageName,
                            service.appInfo.targetSdkVersion, -1, false, false, false)
                            != ActivityManager.APP_START_MODE_NORMAL) {
                        if (stopping == null) {
                            stopping = new ArrayList<>();
                        }
                        String compName = service.shortInstanceName;
                        EventLogTags.writeAmStopIdleService(service.appInfo.uid, compName);
                        StringBuilder sb = new StringBuilder(64);
                        sb.append("Stopping service due to app idle: ");
                        UserHandle.formatUid(sb, service.appInfo.uid);
                        sb.append(" ");
                        TimeUtils.formatDuration(service.createRealTime
                                - SystemClock.elapsedRealtime(), sb);
                        sb.append(" ");
                        sb.append(compName);
                        Slog.w(TAG, sb.toString());
                        stopping.add(service);

                        // If the app is under bg restrictions, also make sure that
                        // any notification is dismissed
                        if (appRestrictedAnyInBackground(
                                service.appInfo.uid, service.packageName)) {
                            cancelForegroundNotificationLocked(service);
                        }
                    }
                }
            }
            if (stopping != null) {
                for (int i=stopping.size()-1; i>=0; i--) {
                    ServiceRecord service = stopping.get(i);
                    service.delayed = false;
                    services.ensureNotStartingBackgroundLocked(service);
                    stopServiceLocked(service);
                }
            }
        }
    }

    void killMisbehavingService(ServiceRecord r,
            int appUid, int appPid, String localPackageName) {
        synchronized (mAm) {
            if (!r.destroying) {
                // This service is still alive, stop it.
                stopServiceLocked(r);
            } else {
                // Check if there is another instance of it being started in parallel,
                // if so, stop that too to avoid spamming the system.
                final ServiceMap smap = getServiceMapLocked(r.userId);
                final ServiceRecord found = smap.mServicesByInstanceName.remove(r.instanceName);
                if (found != null) {
                    stopServiceLocked(found);
                }
            }
            mAm.crashApplication(appUid, appPid, localPackageName, -1,
                    "Bad notification for startForeground", true /*force*/);
        }
    }

    IBinder peekServiceLocked(Intent service, String resolvedType, String callingPackage) {
        ServiceLookupResult r = retrieveServiceLocked(service, null, resolvedType, callingPackage,
                Binder.getCallingPid(), Binder.getCallingUid(),
                UserHandle.getCallingUserId(), false, false, false, false);

        IBinder ret = null;
        if (r != null) {
            // r.record is null if findServiceLocked() failed the caller permission check
            if (r.record == null) {
                throw new SecurityException(
                        "Permission Denial: Accessing service"
                        + " from pid=" + Binder.getCallingPid()
                        + ", uid=" + Binder.getCallingUid()
                        + " requires " + r.permission);
            }
            IntentBindRecord ib = r.record.bindings.get(r.record.intent);
            if (ib != null) {
                ret = ib.binder;
            }
        }

        return ret;
    }

    boolean stopServiceTokenLocked(ComponentName className, IBinder token,
            int startId) {
        if (DEBUG_SERVICE) Slog.v(TAG_SERVICE, "stopServiceToken: " + className
                + " " + token + " startId=" + startId);
        ServiceRecord r = findServiceLocked(className, token, UserHandle.getCallingUserId());
        if (r != null) {
            if (startId >= 0) {
                // Asked to only stop if done with all work.  Note that
                // to avoid leaks, we will take this as dropping all
                // start items up to and including this one.
                ServiceRecord.StartItem si = r.findDeliveredStart(startId, false, false);
                if (si != null) {
                    while (r.deliveredStarts.size() > 0) {
                        ServiceRecord.StartItem cur = r.deliveredStarts.remove(0);
                        cur.removeUriPermissionsLocked();
                        if (cur == si) {
                            break;
                        }
                    }
                }

                if (r.getLastStartId() != startId) {
                    return false;
                }

                if (r.deliveredStarts.size() > 0) {
                    Slog.w(TAG, "stopServiceToken startId " + startId
                            + " is last, but have " + r.deliveredStarts.size()
                            + " remaining args");
                }
            }

            FrameworkStatsLog.write(FrameworkStatsLog.SERVICE_STATE_CHANGED, r.appInfo.uid,
                    r.name.getPackageName(), r.name.getClassName(),
                    FrameworkStatsLog.SERVICE_STATE_CHANGED__STATE__STOP);
            synchronized (r.stats.getBatteryStats()) {
                r.stats.stopRunningLocked();
            }
            r.startRequested = false;
            if (r.tracker != null) {
                r.tracker.setStarted(false, mAm.mProcessStats.getMemFactorLocked(),
                        SystemClock.uptimeMillis());
            }
            r.callStart = false;
            final long origId = Binder.clearCallingIdentity();
            bringDownServiceIfNeededLocked(r, false, false);
            Binder.restoreCallingIdentity(origId);
            return true;
        }
        return false;
    }

    public void setServiceForegroundLocked(ComponentName className, IBinder token,
            int id, Notification notification, int flags, int foregroundServiceType) {
        final int userId = UserHandle.getCallingUserId();
        final long origId = Binder.clearCallingIdentity();
        try {
            ServiceRecord r = findServiceLocked(className, token, userId);
            if (r != null) {
                setServiceForegroundInnerLocked(r, id, notification, flags, foregroundServiceType);
            }
        } finally {
            Binder.restoreCallingIdentity(origId);
        }
    }

    /**
     * Return the current foregroundServiceType of the ServiceRecord.
     * @param className ComponentName of the Service class.
     * @param token IBinder token.
     * @return current foreground service type.
     */
    public int getForegroundServiceTypeLocked(ComponentName className, IBinder token) {
        final int userId = UserHandle.getCallingUserId();
        final long origId = Binder.clearCallingIdentity();
        int ret = ServiceInfo.FOREGROUND_SERVICE_TYPE_NONE;
        try {
            ServiceRecord r = findServiceLocked(className, token, userId);
            if (r != null) {
                ret = r.foregroundServiceType;
            }
        } finally {
            Binder.restoreCallingIdentity(origId);
        }
        return ret;
    }

    boolean foregroundAppShownEnoughLocked(ActiveForegroundApp aa, long nowElapsed) {
        if (DEBUG_FOREGROUND_SERVICE) Slog.d(TAG, "Shown enough: pkg=" + aa.mPackageName + ", uid="
                + aa.mUid);
        boolean canRemove = false;
        aa.mHideTime = Long.MAX_VALUE;
        if (aa.mShownWhileTop) {
            // If the app was ever at the top of the screen while the foreground
            // service was running, then we can always just immediately remove it.
            canRemove = true;
            if (DEBUG_FOREGROUND_SERVICE) Slog.d(TAG, "YES - shown while on top");
        } else if (mScreenOn || aa.mShownWhileScreenOn) {
            final long minTime = aa.mStartVisibleTime
                    + (aa.mStartTime != aa.mStartVisibleTime
                            ? mAm.mConstants.FGSERVICE_SCREEN_ON_AFTER_TIME
                            : mAm.mConstants.FGSERVICE_MIN_SHOWN_TIME);
            if (nowElapsed >= minTime) {
                // If shown while the screen is on, and it has been shown for
                // at least the minimum show time, then we can now remove it.
                if (DEBUG_FOREGROUND_SERVICE) Slog.d(TAG, "YES - shown long enough with screen on");
                canRemove = true;
            } else {
                // This is when we will be okay to stop telling the user.
                long reportTime = nowElapsed + mAm.mConstants.FGSERVICE_MIN_REPORT_TIME;
                aa.mHideTime = reportTime > minTime ? reportTime : minTime;
                if (DEBUG_FOREGROUND_SERVICE) Slog.d(TAG, "NO -- wait " + (aa.mHideTime-nowElapsed)
                        + " with screen on");
            }
        } else {
            final long minTime = aa.mEndTime
                    + mAm.mConstants.FGSERVICE_SCREEN_ON_BEFORE_TIME;
            if (nowElapsed >= minTime) {
                // If the foreground service has only run while the screen is
                // off, but it has been gone now for long enough that we won't
                // care to tell the user about it when the screen comes back on,
                // then we can remove it now.
                if (DEBUG_FOREGROUND_SERVICE) Slog.d(TAG, "YES - gone long enough with screen off");
                canRemove = true;
            } else {
                // This is when we won't care about this old fg service.
                aa.mHideTime = minTime;
                if (DEBUG_FOREGROUND_SERVICE) Slog.d(TAG, "NO -- wait " + (aa.mHideTime-nowElapsed)
                        + " with screen off");
            }
        }
        return canRemove;
    }

    void updateForegroundApps(ServiceMap smap) {
        // This is called from the handler without the lock held.
        ArrayList<ActiveForegroundApp> active = null;
        synchronized (mAm) {
            final long now = SystemClock.elapsedRealtime();
            long nextUpdateTime = Long.MAX_VALUE;
            if (smap != null) {
                if (DEBUG_FOREGROUND_SERVICE) Slog.d(TAG, "Updating foreground apps for user "
                        + smap.mUserId);
                for (int i = smap.mActiveForegroundApps.size()-1; i >= 0; i--) {
                    ActiveForegroundApp aa = smap.mActiveForegroundApps.valueAt(i);
                    if (aa.mEndTime != 0) {
                        boolean canRemove = foregroundAppShownEnoughLocked(aa, now);
                        if (canRemove) {
                            // This was up for longer than the timeout, so just remove immediately.
                            smap.mActiveForegroundApps.removeAt(i);
                            smap.mActiveForegroundAppsChanged = true;
                            continue;
                        }
                        if (aa.mHideTime < nextUpdateTime) {
                            nextUpdateTime = aa.mHideTime;
                        }
                    }
                    if (!aa.mAppOnTop) {
                        // Transitioning a fg-service host app out of top: if it's bg restricted,
                        // it loses the fg service state now.
                        if (!appRestrictedAnyInBackground(aa.mUid, aa.mPackageName)) {
                            if (active == null) {
                                active = new ArrayList<>();
                            }
                            if (DEBUG_FOREGROUND_SERVICE) Slog.d(TAG, "Adding active: pkg="
                                    + aa.mPackageName + ", uid=" + aa.mUid);
                            active.add(aa);
                        } else {
                            if (DEBUG_FOREGROUND_SERVICE) {
                                Slog.d(TAG, "bg-restricted app "
                                        + aa.mPackageName + "/" + aa.mUid
                                        + " exiting top; demoting fg services ");
                            }
                            stopAllForegroundServicesLocked(aa.mUid, aa.mPackageName);
                        }
                    }
                }
                smap.removeMessages(ServiceMap.MSG_UPDATE_FOREGROUND_APPS);
                if (nextUpdateTime < Long.MAX_VALUE) {
                    if (DEBUG_FOREGROUND_SERVICE) Slog.d(TAG, "Next update time in: "
                            + (nextUpdateTime-now));
                    Message msg = smap.obtainMessage(ServiceMap.MSG_UPDATE_FOREGROUND_APPS);
                    smap.sendMessageAtTime(msg, nextUpdateTime
                            + SystemClock.uptimeMillis() - SystemClock.elapsedRealtime());
                }
            }
            if (!smap.mActiveForegroundAppsChanged) {
                return;
            }
            smap.mActiveForegroundAppsChanged = false;
        }

        if (!SHOW_DUNGEON_NOTIFICATION) {
            return;
        }

        final NotificationManager nm = (NotificationManager) mAm.mContext.getSystemService(
                Context.NOTIFICATION_SERVICE);
        final Context context = mAm.mContext;

        if (active != null) {
            for (int i = 0; i < active.size(); i++) {
                ActiveForegroundApp aa = active.get(i);
                if (aa.mLabel == null) {
                    PackageManager pm = context.getPackageManager();
                    try {
                        ApplicationInfo ai = pm.getApplicationInfoAsUser(aa.mPackageName,
                                PackageManager.MATCH_KNOWN_PACKAGES, smap.mUserId);
                        aa.mLabel = ai.loadLabel(pm);
                    } catch (PackageManager.NameNotFoundException e) {
                        aa.mLabel = aa.mPackageName;
                    }
                }
            }

            Intent intent;
            String title;
            String msg;
            String[] pkgs;
            final long nowElapsed = SystemClock.elapsedRealtime();
            long oldestStartTime = nowElapsed;
            if (active.size() == 1) {
                intent = new Intent(Settings.ACTION_APPLICATION_DETAILS_SETTINGS);
                intent.setData(Uri.fromParts("package", active.get(0).mPackageName, null));
                title = context.getString(
                        R.string.foreground_service_app_in_background, active.get(0).mLabel);
                msg = context.getString(R.string.foreground_service_tap_for_details);
                pkgs = new String[] { active.get(0).mPackageName };
                oldestStartTime = active.get(0).mStartTime;
            } else {
                intent = new Intent(Settings.ACTION_FOREGROUND_SERVICES_SETTINGS);
                pkgs = new String[active.size()];
                for (int i = 0; i < active.size(); i++) {
                    pkgs[i] = active.get(i).mPackageName;
                    oldestStartTime = Math.min(oldestStartTime, active.get(i).mStartTime);
                }
                intent.putExtra("packages", pkgs);
                title = context.getString(
                        R.string.foreground_service_apps_in_background, active.size());
                msg = active.get(0).mLabel.toString();
                for (int i = 1; i < active.size(); i++) {
                    msg = context.getString(R.string.foreground_service_multiple_separator,
                            msg, active.get(i).mLabel);
                }
            }
            Bundle notificationBundle = new Bundle();
            notificationBundle.putStringArray(Notification.EXTRA_FOREGROUND_APPS, pkgs);
            Notification.Builder n =
                    new Notification.Builder(context,
                            SystemNotificationChannels.FOREGROUND_SERVICE)
                            .addExtras(notificationBundle)
                            .setSmallIcon(R.drawable.stat_sys_vitals)
                            .setOngoing(true)
                            .setShowWhen(oldestStartTime < nowElapsed)
                            .setWhen(System.currentTimeMillis() - (nowElapsed - oldestStartTime))
                            .setColor(context.getColor(
                                    com.android.internal.R.color.system_notification_accent_color))
                            .setContentTitle(title)
                            .setContentText(msg)
                            .setContentIntent(
                                    PendingIntent.getActivityAsUser(context, 0, intent,
                                            PendingIntent.FLAG_UPDATE_CURRENT,
                                            null, new UserHandle(smap.mUserId)));
            nm.notifyAsUser(null, SystemMessageProto.SystemMessage.NOTE_FOREGROUND_SERVICES,
                    n.build(), new UserHandle(smap.mUserId));
        } else {
            nm.cancelAsUser(null, SystemMessageProto.SystemMessage.NOTE_FOREGROUND_SERVICES,
                    new UserHandle(smap.mUserId));
        }
    }

    private void requestUpdateActiveForegroundAppsLocked(ServiceMap smap, long timeElapsed) {
        Message msg = smap.obtainMessage(ServiceMap.MSG_UPDATE_FOREGROUND_APPS);
        if (timeElapsed != 0) {
            smap.sendMessageAtTime(msg,
                    timeElapsed + SystemClock.uptimeMillis() - SystemClock.elapsedRealtime());
        } else {
            smap.mActiveForegroundAppsChanged = true;
            smap.sendMessage(msg);
        }
    }

    private void decActiveForegroundAppLocked(ServiceMap smap, ServiceRecord r) {
        ActiveForegroundApp active = smap.mActiveForegroundApps.get(r.packageName);
        if (active != null) {
            active.mNumActive--;
            if (active.mNumActive <= 0) {
                active.mEndTime = SystemClock.elapsedRealtime();
                if (DEBUG_FOREGROUND_SERVICE) Slog.d(TAG, "Ended running of service");
                if (foregroundAppShownEnoughLocked(active, active.mEndTime)) {
                    // Have been active for long enough that we will remove it immediately.
                    smap.mActiveForegroundApps.remove(r.packageName);
                    smap.mActiveForegroundAppsChanged = true;
                    requestUpdateActiveForegroundAppsLocked(smap, 0);
                } else if (active.mHideTime < Long.MAX_VALUE){
                    requestUpdateActiveForegroundAppsLocked(smap, active.mHideTime);
                }
            }
        }
    }

    void updateScreenStateLocked(boolean screenOn) {
        if (mScreenOn != screenOn) {
            mScreenOn = screenOn;

            // If screen is turning on, then we now reset the start time of any foreground
            // services that were started while the screen was off.
            if (screenOn) {
                final long nowElapsed = SystemClock.elapsedRealtime();
                if (DEBUG_FOREGROUND_SERVICE) Slog.d(TAG, "Screen turned on");
                for (int i = mServiceMap.size()-1; i >= 0; i--) {
                    ServiceMap smap = mServiceMap.valueAt(i);
                    long nextUpdateTime = Long.MAX_VALUE;
                    boolean changed = false;
                    for (int j = smap.mActiveForegroundApps.size()-1; j >= 0; j--) {
                        ActiveForegroundApp active = smap.mActiveForegroundApps.valueAt(j);
                        if (active.mEndTime == 0) {
                            if (!active.mShownWhileScreenOn) {
                                active.mShownWhileScreenOn = true;
                                active.mStartVisibleTime = nowElapsed;
                            }
                        } else {
                            if (!active.mShownWhileScreenOn
                                    && active.mStartVisibleTime == active.mStartTime) {
                                // If this was never shown while the screen was on, then we will
                                // count the time it started being visible as now, to tell the user
                                // about it now that they have a screen to look at.
                                active.mEndTime = active.mStartVisibleTime = nowElapsed;
                            }
                            if (foregroundAppShownEnoughLocked(active, nowElapsed)) {
                                // Have been active for long enough that we will remove it
                                // immediately.
                                smap.mActiveForegroundApps.remove(active.mPackageName);
                                smap.mActiveForegroundAppsChanged = true;
                                changed = true;
                            } else {
                                if (active.mHideTime < nextUpdateTime) {
                                    nextUpdateTime = active.mHideTime;
                                }
                            }
                        }
                    }
                    if (changed) {
                        // Need to immediately update.
                        requestUpdateActiveForegroundAppsLocked(smap, 0);
                    } else if (nextUpdateTime < Long.MAX_VALUE) {
                        requestUpdateActiveForegroundAppsLocked(smap, nextUpdateTime);
                    }
                }
            }
        }
    }

    void foregroundServiceProcStateChangedLocked(UidRecord uidRec) {
        ServiceMap smap = mServiceMap.get(UserHandle.getUserId(uidRec.uid));
        if (smap != null) {
            boolean changed = false;
            for (int j = smap.mActiveForegroundApps.size()-1; j >= 0; j--) {
                ActiveForegroundApp active = smap.mActiveForegroundApps.valueAt(j);
                if (active.mUid == uidRec.uid) {
                    if (uidRec.getCurProcState() <= ActivityManager.PROCESS_STATE_TOP) {
                        if (!active.mAppOnTop) {
                            active.mAppOnTop = true;
                            changed = true;
                        }
                        active.mShownWhileTop = true;
                    } else if (active.mAppOnTop) {
                        active.mAppOnTop = false;
                        changed = true;
                    }
                }
            }
            if (changed) {
                requestUpdateActiveForegroundAppsLocked(smap, 0);
            }
        }
    }

    private boolean appIsTopLocked(int uid) {
        return mAm.getUidState(uid) <= ActivityManager.PROCESS_STATE_TOP;
    }

    /**
     * @param id Notification ID.  Zero === exit foreground state for the given service.
     */
    private void setServiceForegroundInnerLocked(final ServiceRecord r, int id,
            Notification notification, int flags, int foregroundServiceType) {
        if (id != 0) {
            if (notification == null) {
                throw new IllegalArgumentException("null notification");
            }
            // Instant apps need permission to create foreground services.
            if (r.appInfo.isInstantApp()) {
                final int mode = mAm.getAppOpsManager().checkOpNoThrow(
                        AppOpsManager.OP_INSTANT_APP_START_FOREGROUND,
                        r.appInfo.uid,
                        r.appInfo.packageName);
                switch (mode) {
                    case AppOpsManager.MODE_ALLOWED:
                        break;
                    case AppOpsManager.MODE_IGNORED:
                        Slog.w(TAG, "Instant app " + r.appInfo.packageName
                                + " does not have permission to create foreground services"
                                + ", ignoring.");
                        return;
                    case AppOpsManager.MODE_ERRORED:
                        throw new SecurityException("Instant app " + r.appInfo.packageName
                                + " does not have permission to create foreground services");
                    default:
                        mAm.enforcePermission(
                                android.Manifest.permission.INSTANT_APP_FOREGROUND_SERVICE,
                                r.app.pid, r.appInfo.uid, "startForeground");
                }
            } else {
                if (r.appInfo.targetSdkVersion >= Build.VERSION_CODES.P) {
                    mAm.enforcePermission(
                            android.Manifest.permission.FOREGROUND_SERVICE,
                            r.app.pid, r.appInfo.uid, "startForeground");
                }

                int manifestType = r.serviceInfo.getForegroundServiceType();
                // If passed in foreground service type is FOREGROUND_SERVICE_TYPE_MANIFEST,
                // consider it is the same as manifest foreground service type.
                if (foregroundServiceType == FOREGROUND_SERVICE_TYPE_MANIFEST) {
                    foregroundServiceType = manifestType;
                }
                // Check the passed in foreground service type flags is a subset of manifest
                // foreground service type flags.
                if ((foregroundServiceType & manifestType) != foregroundServiceType) {
                    throw new IllegalArgumentException("foregroundServiceType "
                        + String.format("0x%08X", foregroundServiceType)
                        + " is not a subset of foregroundServiceType attribute "
                        +  String.format("0x%08X", manifestType)
                        + " in service element of manifest file");
                }
            }
            boolean alreadyStartedOp = false;
            boolean stopProcStatsOp = false;
            if (r.fgRequired) {
                if (DEBUG_SERVICE || DEBUG_BACKGROUND_CHECK) {
                    Slog.i(TAG, "Service called startForeground() as required: " + r);
                }
                r.fgRequired = false;
                r.fgWaiting = false;
                alreadyStartedOp = stopProcStatsOp = true;
                mAm.mHandler.removeMessages(
                        ActivityManagerService.SERVICE_FOREGROUND_TIMEOUT_MSG, r);
            }

            try {
                boolean ignoreForeground = false;
                final int mode = mAm.getAppOpsManager().checkOpNoThrow(
                        AppOpsManager.OP_START_FOREGROUND, r.appInfo.uid, r.packageName);
                switch (mode) {
                    case AppOpsManager.MODE_ALLOWED:
                    case AppOpsManager.MODE_DEFAULT:
                        // All okay.
                        break;
                    case AppOpsManager.MODE_IGNORED:
                        // Whoops, silently ignore this.
                        Slog.w(TAG, "Service.startForeground() not allowed due to app op: service "
                                + r.shortInstanceName);
                        ignoreForeground = true;
                        break;
                    default:
                        throw new SecurityException("Foreground not allowed as per app op");
                }

                // Apps that are TOP or effectively similar may call startForeground() on
                // their services even if they are restricted from doing that while in bg.
                if (!ignoreForeground
                        && !appIsTopLocked(r.appInfo.uid)
                        && appRestrictedAnyInBackground(r.appInfo.uid, r.packageName)) {
                    Slog.w(TAG,
                            "Service.startForeground() not allowed due to bg restriction: service "
                            + r.shortInstanceName);
                    // Back off of any foreground expectations around this service, since we've
                    // just turned down its fg request.
                    updateServiceForegroundLocked(r.app, false);
                    ignoreForeground = true;
                }

                if (!ignoreForeground) {
                    if (r.mStartForegroundCount == 0) {
                        /*
                        If the service was started with startService(), not
                        startForegroundService(), and if startForeground() isn't called within
                        mFgsStartForegroundTimeoutMs, then we check the state of the app
                        (who owns the service, which is the app that called startForeground())
                        again. If the app is in the foreground, or in any other cases where
                        FGS-starts are allowed, then we still allow the FGS to be started.
                        Otherwise, startForeground() would fail.

                        If the service was started with startForegroundService(), then the service
                        must call startForeground() within a timeout anyway, so we don't need this
                        check.
                        */
                        if (!r.fgRequired) {
                            final long delayMs = SystemClock.elapsedRealtime() - r.createRealTime;
                            if (delayMs > mAm.mConstants.mFgsStartForegroundTimeoutMs) {
                                resetFgsRestrictionLocked(r);
                                setFgsRestrictionLocked(r.serviceInfo.packageName, r.app.pid,
                                        r.appInfo.uid, r, false);
                                EventLog.writeEvent(0x534e4554, "183147114",
                                        r.appInfo.uid,
                                        "call setFgsRestrictionLocked again due to "
                                                + "startForegroundTimeout");
                            }
                        }
                    } else if (r.mStartForegroundCount >= 1) {
                        // The second or later time startForeground() is called after service is
                        // started. Check for app state again.
                        final long delayMs = SystemClock.elapsedRealtime() -
                                r.mLastSetFgsRestrictionTime;
                        if (delayMs > mAm.mConstants.mFgsStartForegroundTimeoutMs) {
                            setFgsRestrictionLocked(r.serviceInfo.packageName, r.app.pid,
                                    r.appInfo.uid, r, false);
                            EventLog.writeEvent(0x534e4554, "183147114", r.appInfo.uid,
                                    "call setFgsRestrictionLocked for "
                                            + (r.mStartForegroundCount + 1) + "th startForeground");
                        }
                    }
                    // If the foreground service is not started from TOP process, do not allow it to
                    // have while-in-use location/camera/microphone access.
                    if (!r.mAllowWhileInUsePermissionInFgs) {
                        Slog.w(TAG,
                                "Foreground service started from background can not have "
                                        + "location/camera/microphone access: service "
                                        + r.shortInstanceName);
                    }
                }

                // Apps under strict background restrictions simply don't get to have foreground
                // services, so now that we've enforced the startForegroundService() contract
                // we only do the machinery of making the service foreground when the app
                // is not restricted.
                if (!ignoreForeground) {
                    if (r.foregroundId != id) {
                        cancelForegroundNotificationLocked(r);
                        r.foregroundId = id;
                    }
                    notification.flags |= Notification.FLAG_FOREGROUND_SERVICE;
                    r.foregroundNoti = notification;
                    r.foregroundServiceType = foregroundServiceType;
                    if (!r.isForeground) {
                        final ServiceMap smap = getServiceMapLocked(r.userId);
                        if (smap != null) {
                            ActiveForegroundApp active = smap.mActiveForegroundApps
                                    .get(r.packageName);
                            if (active == null) {
                                active = new ActiveForegroundApp();
                                active.mPackageName = r.packageName;
                                active.mUid = r.appInfo.uid;
                                active.mShownWhileScreenOn = mScreenOn;
                                if (r.app != null && r.app.uidRecord != null) {
                                    active.mAppOnTop = active.mShownWhileTop =
                                            r.app.uidRecord.getCurProcState()
                                                    <= ActivityManager.PROCESS_STATE_TOP;
                                }
                                active.mStartTime = active.mStartVisibleTime
                                        = SystemClock.elapsedRealtime();
                                smap.mActiveForegroundApps.put(r.packageName, active);
                                requestUpdateActiveForegroundAppsLocked(smap, 0);
                            }
                            active.mNumActive++;
                        }
                        r.isForeground = true;
                        r.mStartForegroundCount++;
                        if (!stopProcStatsOp) {
                            ServiceState stracker = r.getTracker();
                            if (stracker != null) {
                                stracker.setForeground(true,
                                        mAm.mProcessStats.getMemFactorLocked(), r.lastActivity);
                            }
                        } else {
                            stopProcStatsOp = false;
                        }
                        mAm.mAppOpsService.startOperation(
                                AppOpsManager.getToken(mAm.mAppOpsService),
                                AppOpsManager.OP_START_FOREGROUND, r.appInfo.uid, r.packageName,
                                null, true, false, "", false);
                        FrameworkStatsLog.write(FrameworkStatsLog.FOREGROUND_SERVICE_STATE_CHANGED,
                                r.appInfo.uid, r.shortInstanceName,
                                FrameworkStatsLog.FOREGROUND_SERVICE_STATE_CHANGED__STATE__ENTER,
                                r.mAllowWhileInUsePermissionInFgs);
                        registerAppOpCallbackLocked(r);
                        mAm.updateForegroundServiceUsageStats(r.name, r.userId, true);
                    }
                    r.postNotification();
                    if (r.app != null) {
                        updateServiceForegroundLocked(r.app, true);
                    }
                    getServiceMapLocked(r.userId).ensureNotStartingBackgroundLocked(r);
                    mAm.notifyPackageUse(r.serviceInfo.packageName,
                            PackageManager.NOTIFY_PACKAGE_USE_FOREGROUND_SERVICE);
                } else {
                    if (DEBUG_FOREGROUND_SERVICE) {
                        Slog.d(TAG, "Suppressing startForeground() for FAS " + r);
                    }
                }
            } finally {
                if (stopProcStatsOp) {
                    // We got through to this point with it actively being started foreground,
                    // and never decided we wanted to keep it like that, so drop it.
                    ServiceState stracker = r.getTracker();
                    if (stracker != null) {
                        stracker.setForeground(false, mAm.mProcessStats.getMemFactorLocked(),
                                r.lastActivity);
                    }
                }
                if (alreadyStartedOp) {
                    // If we had previously done a start op for direct foreground start,
                    // we have cleared the flag so can now drop it.
                    mAm.mAppOpsService.finishOperation(
                            AppOpsManager.getToken(mAm.mAppOpsService),
                            AppOpsManager.OP_START_FOREGROUND, r.appInfo.uid, r.packageName,
                            null);
                }
            }
        } else {
            if (r.isForeground) {
                final ServiceMap smap = getServiceMapLocked(r.userId);
                if (smap != null) {
                    decActiveForegroundAppLocked(smap, r);
                }
                r.isForeground = false;
                resetFgsRestrictionLocked(r);
                ServiceState stracker = r.getTracker();
                if (stracker != null) {
                    stracker.setForeground(false, mAm.mProcessStats.getMemFactorLocked(),
                            r.lastActivity);
                }
                mAm.mAppOpsService.finishOperation(
                        AppOpsManager.getToken(mAm.mAppOpsService),
                        AppOpsManager.OP_START_FOREGROUND, r.appInfo.uid, r.packageName, null);
                unregisterAppOpCallbackLocked(r);
                FrameworkStatsLog.write(FrameworkStatsLog.FOREGROUND_SERVICE_STATE_CHANGED,
                        r.appInfo.uid, r.shortInstanceName,
                        FrameworkStatsLog.FOREGROUND_SERVICE_STATE_CHANGED__STATE__EXIT,
                        r.mAllowWhileInUsePermissionInFgs);
                mAm.updateForegroundServiceUsageStats(r.name, r.userId, false);
                if (r.app != null) {
                    mAm.updateLruProcessLocked(r.app, false, null);
                    updateServiceForegroundLocked(r.app, true);
                }
            }
            if ((flags & Service.STOP_FOREGROUND_REMOVE) != 0) {
                cancelForegroundNotificationLocked(r);
                r.foregroundId = 0;
                r.foregroundNoti = null;
            } else if (r.appInfo.targetSdkVersion >= Build.VERSION_CODES.LOLLIPOP) {
                r.stripForegroundServiceFlagFromNotification();
                if ((flags & Service.STOP_FOREGROUND_DETACH) != 0) {
                    r.foregroundId = 0;
                    r.foregroundNoti = null;
                }
            }
        }
    }

    /** Registers an AppOpCallback for monitoring special AppOps for this foreground service. */
    private void registerAppOpCallbackLocked(@NonNull ServiceRecord r) {
        if (r.app == null) {
            return;
        }
        final int uid = r.appInfo.uid;
        AppOpCallback callback = mFgsAppOpCallbacks.get(uid);
        if (callback == null) {
            callback = new AppOpCallback(r.app, mAm.getAppOpsManager());
            mFgsAppOpCallbacks.put(uid, callback);
        }
        callback.registerLocked();
    }

    /** Unregisters a foreground service's AppOpCallback. */
    private void unregisterAppOpCallbackLocked(@NonNull ServiceRecord r) {
        final int uid = r.appInfo.uid;
        final AppOpCallback callback = mFgsAppOpCallbacks.get(uid);
        if (callback != null) {
            callback.unregisterLocked();
            if (callback.isObsoleteLocked()) {
                mFgsAppOpCallbacks.remove(uid);
            }
        }
    }

    /**
     * For monitoring when {@link #LOGGED_AP_OPS} AppOps occur by an app while it is holding
     * at least one foreground service and is not also in the TOP state.
     * Once the uid no longer holds any foreground services, this callback becomes stale
     * (marked by {@link #isObsoleteLocked()}) and must no longer be used.
     *
     * Methods that end in Locked should only be called while the mAm lock is held.
     */
    private static final class AppOpCallback {
        /** AppOps that should be logged if they occur during a foreground service. */
        private static final int[] LOGGED_AP_OPS = new int[] {
                AppOpsManager.OP_COARSE_LOCATION,
                AppOpsManager.OP_FINE_LOCATION,
                AppOpsManager.OP_RECORD_AUDIO,
                AppOpsManager.OP_CAMERA
        };

        private final ProcessRecord mProcessRecord;

        /** Count of acceptances per appop (for LOGGED_AP_OPS) during this fgs session. */
        @GuardedBy("mCounterLock")
        private final SparseIntArray mAcceptedOps = new SparseIntArray();
        /** Count of rejections per appop (for LOGGED_AP_OPS) during this fgs session. */
        @GuardedBy("mCounterLock")
        private final SparseIntArray mRejectedOps = new SparseIntArray();

        /** Lock for the purposes of mAcceptedOps and mRejectedOps. */
        private final Object mCounterLock = new Object();

        /**
         * AppOp Mode (e.g. {@link AppOpsManager#MODE_ALLOWED} per op.
         * This currently cannot change without the process being killed, so they are constants.
         */
        private final SparseIntArray mAppOpModes = new SparseIntArray();

        /**
         * Number of foreground services currently associated with this AppOpCallback (i.e.
         * currently held for this uid).
         */
        @GuardedBy("mAm")
        private int mNumFgs = 0;

        /**
         * Indicates that this Object is stale and must not be used.
         * Specifically, when mNumFgs decreases down to 0, the callbacks will be unregistered and
         * this AppOpCallback is unusable.
         */
        @GuardedBy("mAm")
        private boolean mDestroyed = false;

        private final AppOpsManager mAppOpsManager;

        AppOpCallback(@NonNull ProcessRecord r, @NonNull AppOpsManager appOpsManager) {
            mProcessRecord = r;
            mAppOpsManager = appOpsManager;
            for (int op : LOGGED_AP_OPS) {
                int mode = appOpsManager.unsafeCheckOpRawNoThrow(op, r.uid, r.info.packageName);
                mAppOpModes.put(op, mode);
            }
        }

        private final AppOpsManager.OnOpNotedListener mOpNotedCallback =
                new AppOpsManager.OnOpNotedListener() {
                    @Override
                    public void onOpNoted(int op, int uid, String pkgName, int result) {
                        incrementOpCountIfNeeded(op, uid, result);
                    }
        };

        private final AppOpsManager.OnOpStartedListener mOpStartedCallback =
                new AppOpsManager.OnOpStartedListener() {
                    @Override
                    public void onOpStarted(int op, int uid, String pkgName, int result) {
                        incrementOpCountIfNeeded(op, uid, result);
                    }
        };

        private void incrementOpCountIfNeeded(int op, int uid, @AppOpsManager.Mode int result) {
            if (uid == mProcessRecord.uid && isNotTop()) {
                incrementOpCount(op, result == AppOpsManager.MODE_ALLOWED);
            }
        }

        private boolean isNotTop() {
            return mProcessRecord.getCurProcState() != ActivityManager.PROCESS_STATE_TOP;
        }

        private void incrementOpCount(int op, boolean allowed) {
            synchronized (mCounterLock) {
                final SparseIntArray counter = allowed ? mAcceptedOps : mRejectedOps;
                final int index = counter.indexOfKey(op);
                if (index < 0) {
                    counter.put(op, 1);
                } else {
                    counter.setValueAt(index, counter.valueAt(index) + 1);
                }
            }
        }

        void registerLocked() {
            if (isObsoleteLocked()) {
                Slog.wtf(TAG, "Trying to register on a stale AppOpCallback.");
                return;
            }
            mNumFgs++;
            if (mNumFgs == 1) {
                mAppOpsManager.startWatchingNoted(LOGGED_AP_OPS, mOpNotedCallback);
                mAppOpsManager.startWatchingStarted(LOGGED_AP_OPS, mOpStartedCallback);
            }
        }

        void unregisterLocked() {
            mNumFgs--;
            if (mNumFgs <= 0) {
                mDestroyed = true;
                logFinalValues();
                mAppOpsManager.stopWatchingNoted(mOpNotedCallback);
                mAppOpsManager.stopWatchingStarted(mOpStartedCallback);
            }
        }

        /**
         * Indicates that all foreground services for this uid are now over and the callback is
         * stale and must never be used again.
         */
        boolean isObsoleteLocked() {
            return mDestroyed;
        }

        private void logFinalValues() {
            synchronized (mCounterLock) {
                for (int op : LOGGED_AP_OPS) {
                    final int acceptances = mAcceptedOps.get(op);
                    final int rejections = mRejectedOps.get(op);
                    if (acceptances > 0 ||  rejections > 0) {
                        FrameworkStatsLog.write(
                                FrameworkStatsLog.FOREGROUND_SERVICE_APP_OP_SESSION_ENDED,
                                mProcessRecord.uid, op,
                                modeToEnum(mAppOpModes.get(op)),
                                acceptances, rejections
                        );
                    }
                }
            }
        }

        /** Maps AppOp mode to atoms.proto enum. */
        private static int modeToEnum(int mode) {
            switch (mode) {
                case AppOpsManager.MODE_ALLOWED: return FrameworkStatsLog
                        .FOREGROUND_SERVICE_APP_OP_SESSION_ENDED__APP_OP_MODE__MODE_ALLOWED;
                case AppOpsManager.MODE_IGNORED: return FrameworkStatsLog
                        .FOREGROUND_SERVICE_APP_OP_SESSION_ENDED__APP_OP_MODE__MODE_IGNORED;
                case AppOpsManager.MODE_FOREGROUND: return FrameworkStatsLog
                        .FOREGROUND_SERVICE_APP_OP_SESSION_ENDED__APP_OP_MODE__MODE_FOREGROUND;
                default: return FrameworkStatsLog
                        .FOREGROUND_SERVICE_APP_OP_SESSION_ENDED__APP_OP_MODE__MODE_UNKNOWN;
            }
        }
    }

    private void cancelForegroundNotificationLocked(ServiceRecord r) {
        if (r.foregroundId != 0) {
            // First check to see if this app has any other active foreground services
            // with the same notification ID.  If so, we shouldn't actually cancel it,
            // because that would wipe away the notification that still needs to be shown
            // due the other service.
            ServiceMap sm = getServiceMapLocked(r.userId);
            if (sm != null) {
                for (int i = sm.mServicesByInstanceName.size() - 1; i >= 0; i--) {
                    ServiceRecord other = sm.mServicesByInstanceName.valueAt(i);
                    if (other != r && other.foregroundId == r.foregroundId
                            && other.packageName.equals(r.packageName)) {
                        // Found one!  Abort the cancel.
                        return;
                    }
                }
            }
            r.cancelNotification();
        }
    }

    private void updateServiceForegroundLocked(ProcessRecord proc, boolean oomAdj) {
        boolean anyForeground = false;
        int fgServiceTypes = 0;
        for (int i = proc.numberOfRunningServices() - 1; i >= 0; i--) {
            ServiceRecord sr = proc.getRunningServiceAt(i);
            if (sr.isForeground || sr.fgRequired) {
                anyForeground = true;
                fgServiceTypes |= sr.foregroundServiceType;
            }
        }
        mAm.updateProcessForegroundLocked(proc, anyForeground, fgServiceTypes, oomAdj);
    }

    private void updateWhitelistManagerLocked(ProcessRecord proc) {
        proc.whitelistManager = false;
        for (int i = proc.numberOfRunningServices() - 1; i >= 0; i--) {
            ServiceRecord sr = proc.getRunningServiceAt(i);
            if (sr.whitelistManager) {
                proc.whitelistManager = true;
                break;
            }
        }
    }

    public void updateServiceConnectionActivitiesLocked(ProcessRecord clientProc) {
        ArraySet<ProcessRecord> updatedProcesses = null;
        for (int i = 0; i < clientProc.connections.size(); i++) {
            final ConnectionRecord conn = clientProc.connections.valueAt(i);
            final ProcessRecord proc = conn.binding.service.app;
            if (proc == null || proc == clientProc) {
                continue;
            } else if (updatedProcesses == null) {
                updatedProcesses = new ArraySet<>();
            } else if (updatedProcesses.contains(proc)) {
                continue;
            }
            updatedProcesses.add(proc);
            updateServiceClientActivitiesLocked(proc, null, false);
        }
    }

    private boolean updateServiceClientActivitiesLocked(ProcessRecord proc,
            ConnectionRecord modCr, boolean updateLru) {
        if (modCr != null && modCr.binding.client != null) {
            if (!modCr.binding.client.hasActivities()) {
                // This connection is from a client without activities, so adding
                // and removing is not interesting.
                return false;
            }
        }

        boolean anyClientActivities = false;
        for (int i = proc.numberOfRunningServices() - 1; i >= 0 && !anyClientActivities; i--) {
            ServiceRecord sr = proc.getRunningServiceAt(i);
            ArrayMap<IBinder, ArrayList<ConnectionRecord>> connections = sr.getConnections();
            for (int conni = connections.size() - 1; conni >= 0 && !anyClientActivities; conni--) {
                ArrayList<ConnectionRecord> clist = connections.valueAt(conni);
                for (int cri=clist.size()-1; cri>=0; cri--) {
                    ConnectionRecord cr = clist.get(cri);
                    if (cr.binding.client == null || cr.binding.client == proc) {
                        // Binding to ourself is not interesting.
                        continue;
                    }
                    if (cr.binding.client.hasActivities()) {
                        anyClientActivities = true;
                        break;
                    }
                }
            }
        }
        if (anyClientActivities != proc.hasClientActivities()) {
            proc.setHasClientActivities(anyClientActivities);
            if (updateLru) {
                mAm.updateLruProcessLocked(proc, anyClientActivities, null);
            }
            return true;
        }
        return false;
    }

    int bindServiceLocked(IApplicationThread caller, IBinder token, Intent service,
            String resolvedType, final IServiceConnection connection, int flags,
            String instanceName, String callingPackage, final int userId)
            throws TransactionTooLargeException {
        if (DEBUG_SERVICE) Slog.v(TAG_SERVICE, "bindService: " + service
                + " type=" + resolvedType + " conn=" + connection.asBinder()
                + " flags=0x" + Integer.toHexString(flags));
        final int callingPid = Binder.getCallingPid();
        final int callingUid = Binder.getCallingUid();
        final ProcessRecord callerApp = mAm.getRecordForAppLocked(caller);
        if (callerApp == null) {
            throw new SecurityException(
                    "Unable to find app for caller " + caller
                    + " (pid=" + callingPid
                    + ") when binding service " + service);
        }

        ActivityServiceConnectionsHolder<ConnectionRecord> activity = null;
        if (token != null) {
            activity = mAm.mAtmInternal.getServiceConnectionsHolder(token);
            if (activity == null) {
                Slog.w(TAG, "Binding with unknown activity: " + token);
                return 0;
            }
        }

        int clientLabel = 0;
        PendingIntent clientIntent = null;
        final boolean isCallerSystem = callerApp.info.uid == Process.SYSTEM_UID;

        if (isCallerSystem) {
            // Hacky kind of thing -- allow system stuff to tell us
            // what they are, so we can report this elsewhere for
            // others to know why certain services are running.
            service.setDefusable(true);
            clientIntent = service.getParcelableExtra(Intent.EXTRA_CLIENT_INTENT);
            if (clientIntent != null) {
                clientLabel = service.getIntExtra(Intent.EXTRA_CLIENT_LABEL, 0);
                if (clientLabel != 0) {
                    // There are no useful extras in the intent, trash them.
                    // System code calling with this stuff just needs to know
                    // this will happen.
                    service = service.cloneFilter();
                }
            }
        }

        if ((flags&Context.BIND_TREAT_LIKE_ACTIVITY) != 0) {
            mAm.enforceCallingPermission(android.Manifest.permission.MANAGE_ACTIVITY_STACKS,
                    "BIND_TREAT_LIKE_ACTIVITY");
        }

        if ((flags & Context.BIND_SCHEDULE_LIKE_TOP_APP) != 0 && !isCallerSystem) {
            throw new SecurityException("Non-system caller (pid=" + callingPid
                    + ") set BIND_SCHEDULE_LIKE_TOP_APP when binding service " + service);
        }

        if ((flags & Context.BIND_ALLOW_WHITELIST_MANAGEMENT) != 0 && !isCallerSystem) {
            throw new SecurityException(
                    "Non-system caller " + caller + " (pid=" + callingPid
                    + ") set BIND_ALLOW_WHITELIST_MANAGEMENT when binding service " + service);
        }

        if ((flags & Context.BIND_ALLOW_INSTANT) != 0 && !isCallerSystem) {
            throw new SecurityException(
                    "Non-system caller " + caller + " (pid=" + callingPid
                            + ") set BIND_ALLOW_INSTANT when binding service " + service);
        }

        if ((flags & Context.BIND_ALLOW_BACKGROUND_ACTIVITY_STARTS) != 0) {
            mAm.enforceCallingPermission(
                    android.Manifest.permission.START_ACTIVITIES_FROM_BACKGROUND,
                    "BIND_ALLOW_BACKGROUND_ACTIVITY_STARTS");
        }

        final boolean callerFg = callerApp.setSchedGroup != ProcessList.SCHED_GROUP_BACKGROUND;
        final boolean isBindExternal = (flags & Context.BIND_EXTERNAL_SERVICE) != 0;
        final boolean allowInstant = (flags & Context.BIND_ALLOW_INSTANT) != 0;

        ServiceLookupResult res =
            retrieveServiceLocked(service, instanceName, resolvedType, callingPackage,
                    callingPid, callingUid, userId, true,
                    callerFg, isBindExternal, allowInstant);
        if (res == null) {
            return 0;
        }
        if (res.record == null) {
            return -1;
        }
        ServiceRecord s = res.record;
        boolean permissionsReviewRequired = false;

        // If permissions need a review before any of the app components can run,
        // we schedule binding to the service but do not start its process, then
        // we launch a review activity to which is passed a callback to invoke
        // when done to start the bound service's process to completing the binding.
        if (mAm.getPackageManagerInternalLocked().isPermissionsReviewRequired(
                s.packageName, s.userId)) {

            permissionsReviewRequired = true;

            // Show a permission review UI only for binding from a foreground app
            if (!callerFg) {
                Slog.w(TAG, "u" + s.userId + " Binding to a service in package"
                        + s.packageName + " requires a permissions review");
                return 0;
            }

            final ServiceRecord serviceRecord = s;
            final Intent serviceIntent = service;

            RemoteCallback callback = new RemoteCallback(
                    new RemoteCallback.OnResultListener() {
                @Override
                public void onResult(Bundle result) {
                    synchronized(mAm) {
                        final long identity = Binder.clearCallingIdentity();
                        try {
                            if (!mPendingServices.contains(serviceRecord)) {
                                return;
                            }
                            // If there is still a pending record, then the service
                            // binding request is still valid, so hook them up. We
                            // proceed only if the caller cleared the review requirement
                            // otherwise we unbind because the user didn't approve.
                            if (!mAm.getPackageManagerInternalLocked()
                                    .isPermissionsReviewRequired(
                                            serviceRecord.packageName,
                                            serviceRecord.userId)) {
                                try {
                                    bringUpServiceLocked(serviceRecord,
                                            serviceIntent.getFlags(),
                                            callerFg, false, false);
                                } catch (RemoteException e) {
                                    /* ignore - local call */
                                }
                            } else {
                                unbindServiceLocked(connection);
                            }
                        } finally {
                            Binder.restoreCallingIdentity(identity);
                        }
                    }
                }
            });

            final Intent intent = new Intent(Intent.ACTION_REVIEW_PERMISSIONS);
            intent.addFlags(Intent.FLAG_ACTIVITY_NEW_TASK
                    | Intent.FLAG_ACTIVITY_MULTIPLE_TASK
                    | Intent.FLAG_ACTIVITY_EXCLUDE_FROM_RECENTS);
            intent.putExtra(Intent.EXTRA_PACKAGE_NAME, s.packageName);
            intent.putExtra(Intent.EXTRA_REMOTE_CALLBACK, callback);

            if (DEBUG_PERMISSIONS_REVIEW) {
                Slog.i(TAG, "u" + s.userId + " Launching permission review for package "
                        + s.packageName);
            }

            mAm.mHandler.post(new Runnable() {
                @Override
                public void run() {
                    mAm.mContext.startActivityAsUser(intent, new UserHandle(userId));
                }
            });
        }

        final long origId = Binder.clearCallingIdentity();

        try {
            if (unscheduleServiceRestartLocked(s, callerApp.info.uid, false)) {
                if (DEBUG_SERVICE) Slog.v(TAG_SERVICE, "BIND SERVICE WHILE RESTART PENDING: "
                        + s);
            }

            if ((flags&Context.BIND_AUTO_CREATE) != 0) {
                s.lastActivity = SystemClock.uptimeMillis();
                if (!s.hasAutoCreateConnections()) {
                    // This is the first binding, let the tracker know.
                    ServiceState stracker = s.getTracker();
                    if (stracker != null) {
                        stracker.setBound(true, mAm.mProcessStats.getMemFactorLocked(),
                                s.lastActivity);
                    }
                }
            }

            if ((flags & Context.BIND_RESTRICT_ASSOCIATIONS) != 0) {
                mAm.requireAllowedAssociationsLocked(s.appInfo.packageName);
            }

            mAm.startAssociationLocked(callerApp.uid, callerApp.processName,
                    callerApp.getCurProcState(), s.appInfo.uid, s.appInfo.longVersionCode,
                    s.instanceName, s.processName);
            // Once the apps have become associated, if one of them is caller is ephemeral
            // the target app should now be able to see the calling app
            mAm.grantImplicitAccess(callerApp.userId, service,
                    callerApp.uid, UserHandle.getAppId(s.appInfo.uid));

            AppBindRecord b = s.retrieveAppBindingLocked(service, callerApp);
            ConnectionRecord c = new ConnectionRecord(b, activity,
                    connection, flags, clientLabel, clientIntent,
                    callerApp.uid, callerApp.processName, callingPackage);

            IBinder binder = connection.asBinder();
            s.addConnection(binder, c);
            b.connections.add(c);
            if (activity != null) {
                activity.addConnection(c);
            }
            b.client.connections.add(c);
            c.startAssociationIfNeeded();
            if ((c.flags&Context.BIND_ABOVE_CLIENT) != 0) {
                b.client.hasAboveClient = true;
            }
            if ((c.flags&Context.BIND_ALLOW_WHITELIST_MANAGEMENT) != 0) {
                s.whitelistManager = true;
            }
            if ((flags & Context.BIND_ALLOW_BACKGROUND_ACTIVITY_STARTS) != 0) {
                s.setHasBindingWhitelistingBgActivityStarts(true);
            }
            if (s.app != null) {
                updateServiceClientActivitiesLocked(s.app, c, true);
            }
            ArrayList<ConnectionRecord> clist = mServiceConnections.get(binder);
            if (clist == null) {
                clist = new ArrayList<>();
                mServiceConnections.put(binder, clist);
            }
            clist.add(c);

            if ((flags&Context.BIND_AUTO_CREATE) != 0) {
                s.lastActivity = SystemClock.uptimeMillis();
                if (bringUpServiceLocked(s, service.getFlags(), callerFg, false,
                        permissionsReviewRequired) != null) {
                    return 0;
                }
            }

            setFgsRestrictionLocked(callingPackage, callingPid, callingUid, s, false);

            if (s.app != null) {
                if ((flags&Context.BIND_TREAT_LIKE_ACTIVITY) != 0) {
                    s.app.treatLikeActivity = true;
                }
                if (s.whitelistManager) {
                    s.app.whitelistManager = true;
                }
                // This could have made the service more important.
                mAm.updateLruProcessLocked(s.app,
                        (callerApp.hasActivitiesOrRecentTasks() && s.app.hasClientActivities())
                                || (callerApp.getCurProcState() <= ActivityManager.PROCESS_STATE_TOP
                                        && (flags & Context.BIND_TREAT_LIKE_ACTIVITY) != 0),
                        b.client);
                mAm.updateOomAdjLocked(s.app, OomAdjuster.OOM_ADJ_REASON_BIND_SERVICE);
            }

            if (DEBUG_SERVICE) Slog.v(TAG_SERVICE, "Bind " + s + " with " + b
                    + ": received=" + b.intent.received
                    + " apps=" + b.intent.apps.size()
                    + " doRebind=" + b.intent.doRebind);

            if (s.app != null && b.intent.received) {
                // Service is already running, so we can immediately
                // publish the connection.
                try {
                    c.conn.connected(s.name, b.intent.binder, false);
                } catch (Exception e) {
                    Slog.w(TAG, "Failure sending service " + s.shortInstanceName
                            + " to connection " + c.conn.asBinder()
                            + " (in " + c.binding.client.processName + ")", e);
                }

                // If this is the first app connected back to this binding,
                // and the service had previously asked to be told when
                // rebound, then do so.
                if (b.intent.apps.size() == 1 && b.intent.doRebind) {
                    requestServiceBindingLocked(s, b.intent, callerFg, true);
                }
            } else if (!b.intent.requested) {
                requestServiceBindingLocked(s, b.intent, callerFg, false);
            }

            maybeLogBindCrossProfileService(userId, callingPackage, callerApp.info.uid);

            getServiceMapLocked(s.userId).ensureNotStartingBackgroundLocked(s);

        } finally {
            Binder.restoreCallingIdentity(origId);
        }

        return 1;
    }

    private void maybeLogBindCrossProfileService(
            int userId, String callingPackage, int callingUid) {
        if (UserHandle.isCore(callingUid)) {
            return;
        }
        final int callingUserId = UserHandle.getCallingUserId();
        if (callingUserId == userId
                || !mAm.mUserController.isSameProfileGroup(callingUserId, userId)) {
            return;
        }
        DevicePolicyEventLogger.createEvent(DevicePolicyEnums.BIND_CROSS_PROFILE_SERVICE)
                .setStrings(callingPackage)
                .write();
    }

    void publishServiceLocked(ServiceRecord r, Intent intent, IBinder service) {
        final long origId = Binder.clearCallingIdentity();
        try {
            if (DEBUG_SERVICE) Slog.v(TAG_SERVICE, "PUBLISHING " + r
                    + " " + intent + ": " + service);
            if (r != null) {
                Intent.FilterComparison filter
                        = new Intent.FilterComparison(intent);
                IntentBindRecord b = r.bindings.get(filter);
                if (b != null && !b.received) {
                    b.binder = service;
                    b.requested = true;
                    b.received = true;
                    ArrayMap<IBinder, ArrayList<ConnectionRecord>> connections = r.getConnections();
                    for (int conni = connections.size() - 1; conni >= 0; conni--) {
                        ArrayList<ConnectionRecord> clist = connections.valueAt(conni);
                        for (int i=0; i<clist.size(); i++) {
                            ConnectionRecord c = clist.get(i);
                            if (!filter.equals(c.binding.intent.intent)) {
                                if (DEBUG_SERVICE) Slog.v(
                                        TAG_SERVICE, "Not publishing to: " + c);
                                if (DEBUG_SERVICE) Slog.v(
                                        TAG_SERVICE, "Bound intent: " + c.binding.intent.intent);
                                if (DEBUG_SERVICE) Slog.v(
                                        TAG_SERVICE, "Published intent: " + intent);
                                continue;
                            }
                            if (DEBUG_SERVICE) Slog.v(TAG_SERVICE, "Publishing to: " + c);
                            try {
                                c.conn.connected(r.name, service, false);
                            } catch (Exception e) {
                                Slog.w(TAG, "Failure sending service " + r.shortInstanceName
                                      + " to connection " + c.conn.asBinder()
                                      + " (in " + c.binding.client.processName + ")", e);
                            }
                        }
                    }
                }

                serviceDoneExecutingLocked(r, mDestroyingServices.contains(r), false);
            }
        } finally {
            Binder.restoreCallingIdentity(origId);
        }
    }

    void updateServiceGroupLocked(IServiceConnection connection, int group, int importance) {
        final IBinder binder = connection.asBinder();
        if (DEBUG_SERVICE) Slog.v(TAG_SERVICE, "updateServiceGroup: conn=" + binder);
        final ArrayList<ConnectionRecord> clist = mServiceConnections.get(binder);
        if (clist == null) {
            throw new IllegalArgumentException("Could not find connection for "
                    + connection.asBinder());
        }
        for (int i = clist.size() - 1; i >= 0; i--) {
            final ConnectionRecord crec = clist.get(i);
            final ServiceRecord srec = crec.binding.service;
            if (srec != null && (srec.serviceInfo.flags & ServiceInfo.FLAG_ISOLATED_PROCESS) != 0) {
                if (srec.app != null) {
                    if (group > 0) {
                        srec.app.connectionService = srec;
                        srec.app.connectionGroup = group;
                        srec.app.connectionImportance = importance;
                    } else {
                        srec.app.connectionService = null;
                        srec.app.connectionGroup = 0;
                        srec.app.connectionImportance = 0;
                    }
                } else {
                    if (group > 0) {
                        srec.pendingConnectionGroup = group;
                        srec.pendingConnectionImportance = importance;
                    } else {
                        srec.pendingConnectionGroup = 0;
                        srec.pendingConnectionImportance = 0;
                    }
                }
            }
        }
    }

    boolean unbindServiceLocked(IServiceConnection connection) {
        IBinder binder = connection.asBinder();
        if (DEBUG_SERVICE) Slog.v(TAG_SERVICE, "unbindService: conn=" + binder);
        ArrayList<ConnectionRecord> clist = mServiceConnections.get(binder);
        if (clist == null) {
            Slog.w(TAG, "Unbind failed: could not find connection for "
                  + connection.asBinder());
            return false;
        }

        final long origId = Binder.clearCallingIdentity();
        try {
            while (clist.size() > 0) {
                ConnectionRecord r = clist.get(0);
                removeConnectionLocked(r, null, null);
                if (clist.size() > 0 && clist.get(0) == r) {
                    // In case it didn't get removed above, do it now.
                    Slog.wtf(TAG, "Connection " + r + " not removed for binder " + binder);
                    clist.remove(0);
                }

                if (r.binding.service.app != null) {
                    if (r.binding.service.app.whitelistManager) {
                        updateWhitelistManagerLocked(r.binding.service.app);
                    }
                    // This could have made the service less important.
                    if ((r.flags&Context.BIND_TREAT_LIKE_ACTIVITY) != 0) {
                        r.binding.service.app.treatLikeActivity = true;
                        mAm.updateLruProcessLocked(r.binding.service.app,
                                r.binding.service.app.hasClientActivities()
                                || r.binding.service.app.treatLikeActivity, null);
                    }
                }
            }

            mAm.updateOomAdjLocked(OomAdjuster.OOM_ADJ_REASON_UNBIND_SERVICE);

        } finally {
            Binder.restoreCallingIdentity(origId);
        }

        return true;
    }

    void unbindFinishedLocked(ServiceRecord r, Intent intent, boolean doRebind) {
        final long origId = Binder.clearCallingIdentity();
        try {
            if (r != null) {
                Intent.FilterComparison filter
                        = new Intent.FilterComparison(intent);
                IntentBindRecord b = r.bindings.get(filter);
                if (DEBUG_SERVICE) Slog.v(TAG_SERVICE, "unbindFinished in " + r
                        + " at " + b + ": apps="
                        + (b != null ? b.apps.size() : 0));

                boolean inDestroying = mDestroyingServices.contains(r);
                if (b != null) {
                    if (b.apps.size() > 0 && !inDestroying) {
                        // Applications have already bound since the last
                        // unbind, so just rebind right here.
                        boolean inFg = false;
                        for (int i=b.apps.size()-1; i>=0; i--) {
                            ProcessRecord client = b.apps.valueAt(i).client;
                            if (client != null && client.setSchedGroup
                                    != ProcessList.SCHED_GROUP_BACKGROUND) {
                                inFg = true;
                                break;
                            }
                        }
                        try {
                            requestServiceBindingLocked(r, b, inFg, true);
                        } catch (TransactionTooLargeException e) {
                            // Don't pass this back to ActivityThread, it's unrelated.
                        }
                    } else {
                        // Note to tell the service the next time there is
                        // a new client.
                        b.doRebind = true;
                    }
                }

                serviceDoneExecutingLocked(r, inDestroying, false);
            }
        } finally {
            Binder.restoreCallingIdentity(origId);
        }
    }

    private final ServiceRecord findServiceLocked(ComponentName name,
            IBinder token, int userId) {
        ServiceRecord r = getServiceByNameLocked(name, userId);
        return r == token ? r : null;
    }

    private final class ServiceLookupResult {
        final ServiceRecord record;
        final String permission;

        ServiceLookupResult(ServiceRecord _record, String _permission) {
            record = _record;
            permission = _permission;
        }
    }

    private class ServiceRestarter implements Runnable {
        private ServiceRecord mService;

        void setService(ServiceRecord service) {
            mService = service;
        }

        public void run() {
            synchronized(mAm) {
                performServiceRestartLocked(mService);
            }
        }
    }

    private ServiceLookupResult retrieveServiceLocked(Intent service,
            String instanceName, String resolvedType, String callingPackage,
            int callingPid, int callingUid, int userId,
            boolean createIfNeeded, boolean callingFromFg, boolean isBindExternal,
            boolean allowInstant) {
        ServiceRecord r = null;
        if (DEBUG_SERVICE) Slog.v(TAG_SERVICE, "retrieveServiceLocked: " + service
                + " type=" + resolvedType + " callingUid=" + callingUid);

        userId = mAm.mUserController.handleIncomingUser(callingPid, callingUid, userId,
                /* allowAll= */false, getAllowMode(service, callingPackage),
                /* name= */ "service", callingPackage);

        ServiceMap smap = getServiceMapLocked(userId);
        final ComponentName comp;
        if (instanceName == null) {
            comp = service.getComponent();
        } else {
            final ComponentName realComp = service.getComponent();
            if (realComp == null) {
                throw new IllegalArgumentException("Can't use custom instance name '" + instanceName
                        + "' without expicit component in Intent");
            }
            comp = new ComponentName(realComp.getPackageName(),
                    realComp.getClassName() + ":" + instanceName);
        }
        if (comp != null) {
            r = smap.mServicesByInstanceName.get(comp);
            if (DEBUG_SERVICE && r != null) Slog.v(TAG_SERVICE, "Retrieved by component: " + r);
        }
        if (r == null && !isBindExternal && instanceName == null) {
            Intent.FilterComparison filter = new Intent.FilterComparison(service);
            r = smap.mServicesByIntent.get(filter);
            if (DEBUG_SERVICE && r != null) Slog.v(TAG_SERVICE, "Retrieved by intent: " + r);
        }
        if (r != null && (r.serviceInfo.flags & ServiceInfo.FLAG_EXTERNAL_SERVICE) != 0
                && !callingPackage.equals(r.packageName)) {
            // If an external service is running within its own package, other packages
            // should not bind to that instance.
            r = null;
            if (DEBUG_SERVICE) Slog.v(TAG_SERVICE, "Whoops, can't use existing external service");
        }
        if (r == null) {
            try {
                int flags = ActivityManagerService.STOCK_PM_FLAGS
                        | PackageManager.MATCH_DEBUG_TRIAGED_MISSING;
                if (allowInstant) {
                    flags |= PackageManager.MATCH_INSTANT;
                }
                // TODO: come back and remove this assumption to triage all services
                ResolveInfo rInfo = mAm.getPackageManagerInternalLocked().resolveService(service,
                        resolvedType, flags, userId, callingUid);
                ServiceInfo sInfo = rInfo != null ? rInfo.serviceInfo : null;
                if (sInfo == null) {
                    Slog.w(TAG_SERVICE, "Unable to start service " + service + " U=" + userId +
                          ": not found");
                    return null;
                }
                if (instanceName != null
                        && (sInfo.flags & ServiceInfo.FLAG_ISOLATED_PROCESS) == 0) {
                    throw new IllegalArgumentException("Can't use instance name '" + instanceName
                            + "' with non-isolated service '" + sInfo.name + "'");
                }
                ComponentName className = new ComponentName(
                        sInfo.applicationInfo.packageName, sInfo.name);
                ComponentName name = comp != null ? comp : className;
                if (!mAm.validateAssociationAllowedLocked(callingPackage, callingUid,
                        name.getPackageName(), sInfo.applicationInfo.uid)) {
                    String msg = "association not allowed between packages "
                            + callingPackage + " and " + name.getPackageName();
                    Slog.w(TAG, "Service lookup failed: " + msg);
                    return new ServiceLookupResult(null, msg);
                }

                // Store the defining packageName and uid, as they might be changed in
                // the ApplicationInfo for external services (which run with the package name
                // and uid of the caller).
                String definingPackageName = sInfo.applicationInfo.packageName;
                int definingUid = sInfo.applicationInfo.uid;
                if ((sInfo.flags & ServiceInfo.FLAG_EXTERNAL_SERVICE) != 0) {
                    if (isBindExternal) {
                        if (!sInfo.exported) {
                            throw new SecurityException("BIND_EXTERNAL_SERVICE failed, "
                                    + className + " is not exported");
                        }
                        if ((sInfo.flags & ServiceInfo.FLAG_ISOLATED_PROCESS) == 0) {
                            throw new SecurityException("BIND_EXTERNAL_SERVICE failed, "
                                    + className + " is not an isolatedProcess");
                        }
                        // Run the service under the calling package's application.
                        ApplicationInfo aInfo = AppGlobals.getPackageManager().getApplicationInfo(
                                callingPackage, ActivityManagerService.STOCK_PM_FLAGS, userId);
                        if (aInfo == null) {
                            throw new SecurityException("BIND_EXTERNAL_SERVICE failed, " +
                                    "could not resolve client package " + callingPackage);
                        }
                        sInfo = new ServiceInfo(sInfo);
                        sInfo.applicationInfo = new ApplicationInfo(sInfo.applicationInfo);
                        sInfo.applicationInfo.packageName = aInfo.packageName;
                        sInfo.applicationInfo.uid = aInfo.uid;
                        name = new ComponentName(aInfo.packageName, name.getClassName());
                        className = new ComponentName(aInfo.packageName,
                                instanceName == null ? className.getClassName()
                                        : (className.getClassName() + ":" + instanceName));
                        service.setComponent(name);
                    } else {
                        throw new SecurityException("BIND_EXTERNAL_SERVICE required for " +
                                name);
                    }
                } else if (isBindExternal) {
                    throw new SecurityException("BIND_EXTERNAL_SERVICE failed, " + name +
                            " is not an externalService");
                }
                if (userId > 0) {
                    if (mAm.isSingleton(sInfo.processName, sInfo.applicationInfo,
                            sInfo.name, sInfo.flags)
                            && mAm.isValidSingletonCall(callingUid, sInfo.applicationInfo.uid)) {
                        userId = 0;
                        smap = getServiceMapLocked(0);
                        // Bypass INTERACT_ACROSS_USERS permission check
                        final long token = Binder.clearCallingIdentity();
                        try {
                            ResolveInfo rInfoForUserId0 =
                                    mAm.getPackageManagerInternalLocked().resolveService(service,
                                            resolvedType, flags, userId, callingUid);
                            if (rInfoForUserId0 == null) {
                                Slog.w(TAG_SERVICE,
                                        "Unable to resolve service " + service + " U=" + userId
                                                + ": not found");
                                return null;
                            }
                            sInfo = rInfoForUserId0.serviceInfo;
                        } finally {
                            Binder.restoreCallingIdentity(token);
                        }
                    }
                    sInfo = new ServiceInfo(sInfo);
                    sInfo.applicationInfo = mAm.getAppInfoForUser(sInfo.applicationInfo, userId);
                }
                r = smap.mServicesByInstanceName.get(name);
                if (DEBUG_SERVICE && r != null) Slog.v(TAG_SERVICE,
                        "Retrieved via pm by intent: " + r);
                if (r == null && createIfNeeded) {
                    final Intent.FilterComparison filter
                            = new Intent.FilterComparison(service.cloneFilter());
                    final ServiceRestarter res = new ServiceRestarter();
                    final BatteryStatsImpl.Uid.Pkg.Serv ss;
                    final BatteryStatsImpl stats = mAm.mBatteryStatsService.getActiveStatistics();
                    synchronized (stats) {
                        ss = stats.getServiceStatsLocked(
                                sInfo.applicationInfo.uid, name.getPackageName(),
                                name.getClassName());
                    }
                    r = new ServiceRecord(mAm, ss, className, name, definingPackageName,
                            definingUid, filter, sInfo, callingFromFg, res);
                    r.mRecentCallingPackage = callingPackage;
                    res.setService(r);
                    smap.mServicesByInstanceName.put(name, r);
                    smap.mServicesByIntent.put(filter, r);

                    // Make sure this component isn't in the pending list.
                    for (int i=mPendingServices.size()-1; i>=0; i--) {
                        final ServiceRecord pr = mPendingServices.get(i);
                        if (pr.serviceInfo.applicationInfo.uid == sInfo.applicationInfo.uid
                                && pr.instanceName.equals(name)) {
                            if (DEBUG_SERVICE) Slog.v(TAG_SERVICE, "Remove pending: " + pr);
                            mPendingServices.remove(i);
                        }
                    }
                    if (DEBUG_SERVICE) Slog.v(TAG_SERVICE, "Retrieve created new service: " + r);
                }
            } catch (RemoteException ex) {
                // pm is in same process, this will never happen.
            }
        }
        if (r != null) {
            if (!mAm.validateAssociationAllowedLocked(callingPackage, callingUid, r.packageName,
                    r.appInfo.uid)) {
                String msg = "association not allowed between packages "
                        + callingPackage + " and " + r.packageName;
                Slog.w(TAG, "Service lookup failed: " + msg);
                return new ServiceLookupResult(null, msg);
            }
            if (!mAm.mIntentFirewall.checkService(r.name, service, callingUid, callingPid,
                    resolvedType, r.appInfo)) {
                return new ServiceLookupResult(null, "blocked by firewall");
            }
            if (mAm.checkComponentPermission(r.permission,
                    callingPid, callingUid, r.appInfo.uid, r.exported) != PERMISSION_GRANTED) {
                if (!r.exported) {
                    Slog.w(TAG, "Permission Denial: Accessing service " + r.shortInstanceName
                            + " from pid=" + callingPid
                            + ", uid=" + callingUid
                            + " that is not exported from uid " + r.appInfo.uid);
                    return new ServiceLookupResult(null, "not exported from uid "
                            + r.appInfo.uid);
                }
                Slog.w(TAG, "Permission Denial: Accessing service " + r.shortInstanceName
                        + " from pid=" + callingPid
                        + ", uid=" + callingUid
                        + " requires " + r.permission);
                return new ServiceLookupResult(null, r.permission);
            } else if (r.permission != null && callingPackage != null) {
                final int opCode = AppOpsManager.permissionToOpCode(r.permission);
                if (opCode != AppOpsManager.OP_NONE && mAm.getAppOpsManager().checkOpNoThrow(
                        opCode, callingUid, callingPackage) != AppOpsManager.MODE_ALLOWED) {
                    Slog.w(TAG, "Appop Denial: Accessing service " + r.shortInstanceName
                            + " from pid=" + callingPid
                            + ", uid=" + callingUid
                            + " requires appop " + AppOpsManager.opToName(opCode));
                    return null;
                }
            }
            return new ServiceLookupResult(r, null);
        }
        return null;
    }

    private int getAllowMode(Intent service, @Nullable String callingPackage) {
        if (callingPackage == null || service.getComponent() == null) {
            return ActivityManagerInternal.ALLOW_NON_FULL_IN_PROFILE;
        }
        if (callingPackage.equals(service.getComponent().getPackageName())) {
            return ActivityManagerInternal.ALLOW_ALL_PROFILE_PERMISSIONS_IN_PROFILE;
        } else {
            return ActivityManagerInternal.ALLOW_NON_FULL_IN_PROFILE;
        }
    }

    private final void bumpServiceExecutingLocked(ServiceRecord r, boolean fg, String why) {
        if (DEBUG_SERVICE) Slog.v(TAG_SERVICE, ">>> EXECUTING "
                + why + " of " + r + " in app " + r.app);
        else if (DEBUG_SERVICE_EXECUTING) Slog.v(TAG_SERVICE_EXECUTING, ">>> EXECUTING "
                + why + " of " + r.shortInstanceName);

        // For b/34123235: Services within the system server won't start until SystemServer
        // does Looper.loop(), so we shouldn't try to start/bind to them too early in the boot
        // process. However, since there's a little point of showing the ANR dialog in that case,
        // let's suppress the timeout until PHASE_THIRD_PARTY_APPS_CAN_START.
        //
        // (Note there are multiple services start at PHASE_THIRD_PARTY_APPS_CAN_START too,
        // which technically could also trigger this timeout if there's a system server
        // that takes a long time to handle PHASE_THIRD_PARTY_APPS_CAN_START, but that shouldn't
        // happen.)
        boolean timeoutNeeded = true;
        if ((mAm.mBootPhase < SystemService.PHASE_THIRD_PARTY_APPS_CAN_START)
                && (r.app != null) && (r.app.pid == android.os.Process.myPid())) {

            Slog.w(TAG, "Too early to start/bind service in system_server: Phase=" + mAm.mBootPhase
                    + " " + r.getComponentName());
            timeoutNeeded = false;
        }

        long now = SystemClock.uptimeMillis();
        if (r.executeNesting == 0) {
            r.executeFg = fg;
            ServiceState stracker = r.getTracker();
            if (stracker != null) {
                stracker.setExecuting(true, mAm.mProcessStats.getMemFactorLocked(), now);
            }
            if (r.app != null) {
                r.app.executingServices.add(r);
                r.app.execServicesFg |= fg;
                if (timeoutNeeded && r.app.executingServices.size() == 1) {
                    scheduleServiceTimeoutLocked(r.app);
                }
            }
        } else if (r.app != null && fg && !r.app.execServicesFg) {
            r.app.execServicesFg = true;
            if (timeoutNeeded) {
                scheduleServiceTimeoutLocked(r.app);
            }
        }
        r.executeFg |= fg;
        r.executeNesting++;
        r.executingStart = now;
    }

    private final boolean requestServiceBindingLocked(ServiceRecord r, IntentBindRecord i,
            boolean execInFg, boolean rebind) throws TransactionTooLargeException {
        if (r.app == null || r.app.thread == null) {
            // If service is not currently running, can't yet bind.
            return false;
        }
        if (DEBUG_SERVICE) Slog.d(TAG_SERVICE, "requestBind " + i + ": requested=" + i.requested
                + " rebind=" + rebind);
        if ((!i.requested || rebind) && i.apps.size() > 0) {
            try {
                bumpServiceExecutingLocked(r, execInFg, "bind");
                r.app.forceProcessStateUpTo(ActivityManager.PROCESS_STATE_SERVICE);
                r.app.thread.scheduleBindService(r, i.intent.getIntent(), rebind,
                        r.app.getReportedProcState());
                if (!rebind) {
                    i.requested = true;
                }
                i.hasBound = true;
                i.doRebind = false;
            } catch (TransactionTooLargeException e) {
                // Keep the executeNesting count accurate.
                if (DEBUG_SERVICE) Slog.v(TAG_SERVICE, "Crashed while binding " + r, e);
                final boolean inDestroying = mDestroyingServices.contains(r);
                serviceDoneExecutingLocked(r, inDestroying, inDestroying);
                throw e;
            } catch (RemoteException e) {
                if (DEBUG_SERVICE) Slog.v(TAG_SERVICE, "Crashed while binding " + r);
                // Keep the executeNesting count accurate.
                final boolean inDestroying = mDestroyingServices.contains(r);
                serviceDoneExecutingLocked(r, inDestroying, inDestroying);
                return false;
            }
        }
        return true;
    }

    /** @return {@code true} if the restart is scheduled. */
    private final boolean scheduleServiceRestartLocked(ServiceRecord r, boolean allowCancel) {
        if (mAm.mAtmInternal.isShuttingDown()) {
            Slog.w(TAG, "Not scheduling restart of crashed service " + r.shortInstanceName
                    + " - system is shutting down");
            return false;
        }

        ServiceMap smap = getServiceMapLocked(r.userId);
        if (smap.mServicesByInstanceName.get(r.instanceName) != r) {
            ServiceRecord cur = smap.mServicesByInstanceName.get(r.instanceName);
            Slog.wtf(TAG, "Attempting to schedule restart of " + r
                    + " when found in map: " + cur);
            return false;
        }

        final long now = SystemClock.uptimeMillis();

        final String reason;
        if ((r.serviceInfo.applicationInfo.flags
                &ApplicationInfo.FLAG_PERSISTENT) == 0) {
            long minDuration = mAm.mConstants.SERVICE_RESTART_DURATION;
            long resetTime = mAm.mConstants.SERVICE_RESET_RUN_DURATION;
            boolean canceled = false;

            // Any delivered but not yet finished starts should be put back
            // on the pending list.
            final int N = r.deliveredStarts.size();
            if (N > 0) {
                for (int i=N-1; i>=0; i--) {
                    ServiceRecord.StartItem si = r.deliveredStarts.get(i);
                    si.removeUriPermissionsLocked();
                    if (si.intent == null) {
                        // We'll generate this again if needed.
                    } else if (!allowCancel || (si.deliveryCount < ServiceRecord.MAX_DELIVERY_COUNT
                            && si.doneExecutingCount < ServiceRecord.MAX_DONE_EXECUTING_COUNT)) {
                        r.pendingStarts.add(0, si);
                        long dur = SystemClock.uptimeMillis() - si.deliveredTime;
                        dur *= 2;
                        if (minDuration < dur) minDuration = dur;
                        if (resetTime < dur) resetTime = dur;
                    } else {
                        Slog.w(TAG, "Canceling start item " + si.intent + " in service "
                                + r.shortInstanceName);
                        canceled = true;
                    }
                }
                r.deliveredStarts.clear();
            }

            if (allowCancel) {
                final boolean shouldStop = r.canStopIfKilled(canceled);
                if (shouldStop && !r.hasAutoCreateConnections()) {
                    // Nothing to restart.
                    return false;
                }
                reason = (r.startRequested && !shouldStop) ? "start-requested" : "connection";
            } else {
                reason = "always";
            }

            r.totalRestartCount++;
            if (r.restartDelay == 0) {
                r.restartCount++;
                r.restartDelay = minDuration;
            } else if (r.crashCount > 1) {
                r.restartDelay = mAm.mConstants.BOUND_SERVICE_CRASH_RESTART_DURATION
                        * (r.crashCount - 1);
            } else {
                // If it has been a "reasonably long time" since the service
                // was started, then reset our restart duration back to
                // the beginning, so we don't infinitely increase the duration
                // on a service that just occasionally gets killed (which is
                // a normal case, due to process being killed to reclaim memory).
                if (now > (r.restartTime+resetTime)) {
                    r.restartCount = 1;
                    r.restartDelay = minDuration;
                } else {
                    r.restartDelay *= mAm.mConstants.SERVICE_RESTART_DURATION_FACTOR;
                    if (r.restartDelay < minDuration) {
                        r.restartDelay = minDuration;
                    }
                }
            }

            r.nextRestartTime = now + r.restartDelay;

            // Make sure that we don't end up restarting a bunch of services
            // all at the same time.
            boolean repeat;
            do {
                repeat = false;
                final long restartTimeBetween = mAm.mConstants.SERVICE_MIN_RESTART_TIME_BETWEEN;
                for (int i=mRestartingServices.size()-1; i>=0; i--) {
                    ServiceRecord r2 = mRestartingServices.get(i);
                    if (r2 != r && r.nextRestartTime >= (r2.nextRestartTime-restartTimeBetween)
                            && r.nextRestartTime < (r2.nextRestartTime+restartTimeBetween)) {
                        r.nextRestartTime = r2.nextRestartTime + restartTimeBetween;
                        r.restartDelay = r.nextRestartTime - now;
                        repeat = true;
                        break;
                    }
                }
            } while (repeat);

        } else {
            // Persistent processes are immediately restarted, so there is no
            // reason to hold of on restarting their services.
            r.totalRestartCount++;
            r.restartCount = 0;
            r.restartDelay = 0;
            r.nextRestartTime = now;
            reason = "persistent";
        }

        if (!mRestartingServices.contains(r)) {
            r.createdFromFg = false;
            mRestartingServices.add(r);
            r.makeRestarting(mAm.mProcessStats.getMemFactorLocked(), now);
        }

        cancelForegroundNotificationLocked(r);

        mAm.mHandler.removeCallbacks(r.restarter);
        mAm.mHandler.postAtTime(r.restarter, r.nextRestartTime);
        r.nextRestartTime = SystemClock.uptimeMillis() + r.restartDelay;
        Slog.w(TAG, "Scheduling restart of crashed service "
                + r.shortInstanceName + " in " + r.restartDelay + "ms for " + reason);
        EventLog.writeEvent(EventLogTags.AM_SCHEDULE_SERVICE_RESTART,
                r.userId, r.shortInstanceName, r.restartDelay);

        return true;
    }

    final void performServiceRestartLocked(ServiceRecord r) {
        if (!mRestartingServices.contains(r)) {
            return;
        }
        if (!isServiceNeededLocked(r, false, false)) {
            // Paranoia: is this service actually needed?  In theory a service that is not
            // needed should never remain on the restart list.  In practice...  well, there
            // have been bugs where this happens, and bad things happen because the process
            // ends up just being cached, so quickly killed, then restarted again and again.
            // Let's not let that happen.
            Slog.wtf(TAG, "Restarting service that is not needed: " + r);
            return;
        }
        try {
            bringUpServiceLocked(r, r.intent.getIntent().getFlags(), r.createdFromFg, true, false);
        } catch (TransactionTooLargeException e) {
            // Ignore, it's been logged and nothing upstack cares.
        }
    }

    private final boolean unscheduleServiceRestartLocked(ServiceRecord r, int callingUid,
            boolean force) {
        if (!force && r.restartDelay == 0) {
            return false;
        }
        // Remove from the restarting list; if the service is currently on the
        // restarting list, or the call is coming from another app, then this
        // service has become of much more interest so we reset the restart interval.
        boolean removed = mRestartingServices.remove(r);
        if (removed || callingUid != r.appInfo.uid) {
            r.resetRestartCounter();
        }
        if (removed) {
            clearRestartingIfNeededLocked(r);
        }
        mAm.mHandler.removeCallbacks(r.restarter);
        return true;
    }

    private void clearRestartingIfNeededLocked(ServiceRecord r) {
        if (r.restartTracker != null) {
            // If this is the last restarting record with this tracker, then clear
            // the tracker's restarting state.
            boolean stillTracking = false;
            for (int i=mRestartingServices.size()-1; i>=0; i--) {
                if (mRestartingServices.get(i).restartTracker == r.restartTracker) {
                    stillTracking = true;
                    break;
                }
            }
            if (!stillTracking) {
                r.restartTracker.setRestarting(false, mAm.mProcessStats.getMemFactorLocked(),
                        SystemClock.uptimeMillis());
                r.restartTracker = null;
            }
        }
    }

    private String bringUpServiceLocked(ServiceRecord r, int intentFlags, boolean execInFg,
            boolean whileRestarting, boolean permissionsReviewRequired)
            throws TransactionTooLargeException {
        if (r.app != null && r.app.thread != null) {
            sendServiceArgsLocked(r, execInFg, false);
            return null;
        }

        if (!whileRestarting && mRestartingServices.contains(r)) {
            // If waiting for a restart, then do nothing.
            return null;
        }

        if (DEBUG_SERVICE) {
            Slog.v(TAG_SERVICE, "Bringing up " + r + " " + r.intent + " fg=" + r.fgRequired);
        }

        // We are now bringing the service up, so no longer in the
        // restarting state.
        if (mRestartingServices.remove(r)) {
            clearRestartingIfNeededLocked(r);
        }

        // Make sure this service is no longer considered delayed, we are starting it now.
        if (r.delayed) {
            if (DEBUG_DELAYED_STARTS) Slog.v(TAG_SERVICE, "REM FR DELAY LIST (bring up): " + r);
            getServiceMapLocked(r.userId).mDelayedStartList.remove(r);
            r.delayed = false;
        }

        // Make sure that the user who owns this service is started.  If not,
        // we don't want to allow it to run.
        if (!mAm.mUserController.hasStartedUserState(r.userId)) {
            String msg = "Unable to launch app "
                    + r.appInfo.packageName + "/"
                    + r.appInfo.uid + " for service "
                    + r.intent.getIntent() + ": user " + r.userId + " is stopped";
            Slog.w(TAG, msg);
            bringDownServiceLocked(r);
            return msg;
        }

        // Service is now being launched, its package can't be stopped.
        try {
            AppGlobals.getPackageManager().setPackageStoppedState(
                    r.packageName, false, r.userId);
        } catch (RemoteException e) {
        } catch (IllegalArgumentException e) {
            Slog.w(TAG, "Failed trying to unstop package "
                    + r.packageName + ": " + e);
        }

        final boolean isolated = (r.serviceInfo.flags&ServiceInfo.FLAG_ISOLATED_PROCESS) != 0;
        final String procName = r.processName;
        HostingRecord hostingRecord = new HostingRecord("service", r.instanceName);
        ProcessRecord app;

        if (!isolated) {
            app = mAm.getProcessRecordLocked(procName, r.appInfo.uid, false);
            if (DEBUG_MU) Slog.v(TAG_MU, "bringUpServiceLocked: appInfo.uid=" + r.appInfo.uid
                        + " app=" + app);
            if (app != null && app.thread != null) {
                try {
                    app.addPackage(r.appInfo.packageName, r.appInfo.longVersionCode, mAm.mProcessStats);
                    realStartServiceLocked(r, app, execInFg);
                    return null;
                } catch (TransactionTooLargeException e) {
                    throw e;
                } catch (RemoteException e) {
                    Slog.w(TAG, "Exception when starting service " + r.shortInstanceName, e);
                }

                // If a dead object exception was thrown -- fall through to
                // restart the application.
            }
        } else {
            // If this service runs in an isolated process, then each time
            // we call startProcessLocked() we will get a new isolated
            // process, starting another process if we are currently waiting
            // for a previous process to come up.  To deal with this, we store
            // in the service any current isolated process it is running in or
            // waiting to have come up.
            app = r.isolatedProc;
            if (WebViewZygote.isMultiprocessEnabled()
                    && r.serviceInfo.packageName.equals(WebViewZygote.getPackageName())) {
                hostingRecord = HostingRecord.byWebviewZygote(r.instanceName);
            }
            if ((r.serviceInfo.flags & ServiceInfo.FLAG_USE_APP_ZYGOTE) != 0) {
                hostingRecord = HostingRecord.byAppZygote(r.instanceName, r.definingPackageName,
                        r.definingUid);
            }
        }

        // Not running -- get it started, and enqueue this service record
        // to be executed when the app comes up.
        if (app == null && !permissionsReviewRequired) {
            // TODO (chriswailes): Change the Zygote policy flags based on if the launch-for-service
            //  was initiated from a notification tap or not.
            if ((app=mAm.startProcessLocked(procName, r.appInfo, true, intentFlags,
                    hostingRecord, ZYGOTE_POLICY_FLAG_EMPTY, false, isolated, false)) == null) {
                String msg = "Unable to launch app "
                        + r.appInfo.packageName + "/"
                        + r.appInfo.uid + " for service "
                        + r.intent.getIntent() + ": process is bad";
                Slog.w(TAG, msg);
                bringDownServiceLocked(r);
                return msg;
            }
            if (isolated) {
                r.isolatedProc = app;
            }
        }

        if (r.fgRequired) {
            if (DEBUG_FOREGROUND_SERVICE) {
                Slog.v(TAG, "Whitelisting " + UserHandle.formatUid(r.appInfo.uid)
                        + " for fg-service launch");
            }
            mAm.tempWhitelistUidLocked(r.appInfo.uid,
                    SERVICE_START_FOREGROUND_TIMEOUT, "fg-service-launch");
        }

        if (!mPendingServices.contains(r)) {
            mPendingServices.add(r);
        }

        if (r.delayedStop) {
            // Oh and hey we've already been asked to stop!
            r.delayedStop = false;
            if (r.startRequested) {
                if (DEBUG_DELAYED_STARTS) Slog.v(TAG_SERVICE,
                        "Applying delayed stop (in bring up): " + r);
                stopServiceLocked(r);
            }
        }

        return null;
    }

    private final void requestServiceBindingsLocked(ServiceRecord r, boolean execInFg)
            throws TransactionTooLargeException {
        for (int i=r.bindings.size()-1; i>=0; i--) {
            IntentBindRecord ibr = r.bindings.valueAt(i);
            if (!requestServiceBindingLocked(r, ibr, execInFg, false)) {
                break;
            }
        }
    }

    /**
     * Note the name of this method should not be confused with the started services concept.
     * The "start" here means bring up the instance in the client, and this method is called
     * from bindService() as well.
     */
    private final void realStartServiceLocked(ServiceRecord r,
            ProcessRecord app, boolean execInFg) throws RemoteException {
        if (app.thread == null) {
            throw new RemoteException();
        }
        if (DEBUG_MU)
            Slog.v(TAG_MU, "realStartServiceLocked, ServiceRecord.uid = " + r.appInfo.uid
                    + ", ProcessRecord.uid = " + app.uid);
        r.setProcess(app);
        r.restartTime = r.lastActivity = SystemClock.uptimeMillis();

        final boolean newService = app.startService(r);
        bumpServiceExecutingLocked(r, execInFg, "create");
        mAm.updateLruProcessLocked(app, false, null);
        updateServiceForegroundLocked(r.app, /* oomAdj= */ false);
        mAm.updateOomAdjLocked(app, OomAdjuster.OOM_ADJ_REASON_START_SERVICE);

        boolean created = false;
        try {
            if (LOG_SERVICE_START_STOP) {
                String nameTerm;
                int lastPeriod = r.shortInstanceName.lastIndexOf('.');
                nameTerm = lastPeriod >= 0 ? r.shortInstanceName.substring(lastPeriod)
                        : r.shortInstanceName;
                EventLogTags.writeAmCreateService(
                        r.userId, System.identityHashCode(r), nameTerm, r.app.uid, r.app.pid);
            }
            FrameworkStatsLog.write(FrameworkStatsLog.SERVICE_LAUNCH_REPORTED, r.appInfo.uid,
                    r.name.getPackageName(), r.name.getClassName());
            synchronized (r.stats.getBatteryStats()) {
                r.stats.startLaunchedLocked();
            }
            mAm.notifyPackageUse(r.serviceInfo.packageName,
                                 PackageManager.NOTIFY_PACKAGE_USE_SERVICE);
            app.forceProcessStateUpTo(ActivityManager.PROCESS_STATE_SERVICE);
            app.thread.scheduleCreateService(r, r.serviceInfo,
                    mAm.compatibilityInfoForPackage(r.serviceInfo.applicationInfo),
                    app.getReportedProcState());
            r.postNotification();
            created = true;
        } catch (DeadObjectException e) {
            Slog.w(TAG, "Application dead when creating service " + r);
            mAm.appDiedLocked(app, "Died when creating service");
            throw e;
        } finally {
            if (!created) {
                // Keep the executeNesting count accurate.
                final boolean inDestroying = mDestroyingServices.contains(r);
                serviceDoneExecutingLocked(r, inDestroying, inDestroying);

                // Cleanup.
                if (newService) {
                    app.stopService(r);
                    r.setProcess(null);
                }

                // Retry.
                if (!inDestroying) {
                    scheduleServiceRestartLocked(r, false);
                }
            }
        }

        if (r.whitelistManager) {
            app.whitelistManager = true;
        }

        requestServiceBindingsLocked(r, execInFg);

        updateServiceClientActivitiesLocked(app, null, true);

        if (newService && created) {
            app.addBoundClientUidsOfNewService(r);
        }

        // If the service is in the started state, and there are no
        // pending arguments, then fake up one so its onStartCommand() will
        // be called.
        if (r.startRequested && r.callStart && r.pendingStarts.size() == 0) {
            r.pendingStarts.add(new ServiceRecord.StartItem(r, false, r.makeNextStartId(),
                    null, null, 0));
        }

        sendServiceArgsLocked(r, execInFg, true);

        if (r.delayed) {
            if (DEBUG_DELAYED_STARTS) Slog.v(TAG_SERVICE, "REM FR DELAY LIST (new proc): " + r);
            getServiceMapLocked(r.userId).mDelayedStartList.remove(r);
            r.delayed = false;
        }

        if (r.delayedStop) {
            // Oh and hey we've already been asked to stop!
            r.delayedStop = false;
            if (r.startRequested) {
                if (DEBUG_DELAYED_STARTS) Slog.v(TAG_SERVICE,
                        "Applying delayed stop (from start): " + r);
                stopServiceLocked(r);
            }
        }
    }

    private final void sendServiceArgsLocked(ServiceRecord r, boolean execInFg,
            boolean oomAdjusted) throws TransactionTooLargeException {
        final int N = r.pendingStarts.size();
        if (N == 0) {
            return;
        }

        ArrayList<ServiceStartArgs> args = new ArrayList<>();

        while (r.pendingStarts.size() > 0) {
            ServiceRecord.StartItem si = r.pendingStarts.remove(0);
            if (DEBUG_SERVICE) {
                Slog.v(TAG_SERVICE, "Sending arguments to: "
                        + r + " " + r.intent + " args=" + si.intent);
            }
            if (si.intent == null && N > 1) {
                // If somehow we got a dummy null intent in the middle,
                // then skip it.  DO NOT skip a null intent when it is
                // the only one in the list -- this is to support the
                // onStartCommand(null) case.
                continue;
            }
            si.deliveredTime = SystemClock.uptimeMillis();
            r.deliveredStarts.add(si);
            si.deliveryCount++;
            if (si.neededGrants != null) {
                mAm.mUgmInternal.grantUriPermissionUncheckedFromIntent(si.neededGrants,
                        si.getUriPermissionsLocked());
            }
            mAm.grantImplicitAccess(r.userId, si.intent, si.callingId,
                    UserHandle.getAppId(r.appInfo.uid)
            );
            bumpServiceExecutingLocked(r, execInFg, "start");
            if (!oomAdjusted) {
                oomAdjusted = true;
                mAm.updateOomAdjLocked(r.app, true, OomAdjuster.OOM_ADJ_REASON_START_SERVICE);
            }
            if (r.fgRequired && !r.fgWaiting) {
                if (!r.isForeground) {
                    if (DEBUG_BACKGROUND_CHECK) {
                        Slog.i(TAG, "Launched service must call startForeground() within timeout: " + r);
                    }
                    scheduleServiceForegroundTransitionTimeoutLocked(r);
                } else {
                    if (DEBUG_BACKGROUND_CHECK) {
                        Slog.i(TAG, "Service already foreground; no new timeout: " + r);
                    }
                    r.fgRequired = false;
                }
            }
            int flags = 0;
            if (si.deliveryCount > 1) {
                flags |= Service.START_FLAG_RETRY;
            }
            if (si.doneExecutingCount > 0) {
                flags |= Service.START_FLAG_REDELIVERY;
            }
            args.add(new ServiceStartArgs(si.taskRemoved, si.id, flags, si.intent));
        }

        ParceledListSlice<ServiceStartArgs> slice = new ParceledListSlice<>(args);
        slice.setInlineCountLimit(4);
        Exception caughtException = null;
        try {
            r.app.thread.scheduleServiceArgs(r, slice);
        } catch (TransactionTooLargeException e) {
            if (DEBUG_SERVICE) Slog.v(TAG_SERVICE, "Transaction too large for " + args.size()
                    + " args, first: " + args.get(0).args);
            Slog.w(TAG, "Failed delivering service starts", e);
            caughtException = e;
        } catch (RemoteException e) {
            // Remote process gone...  we'll let the normal cleanup take care of this.
            if (DEBUG_SERVICE) Slog.v(TAG_SERVICE, "Crashed while sending args: " + r);
            Slog.w(TAG, "Failed delivering service starts", e);
            caughtException = e;
        } catch (Exception e) {
            Slog.w(TAG, "Unexpected exception", e);
            caughtException = e;
        }

        if (caughtException != null) {
            // Keep nesting count correct
            final boolean inDestroying = mDestroyingServices.contains(r);
            for (int i = 0; i < args.size(); i++) {
                serviceDoneExecutingLocked(r, inDestroying, inDestroying);
            }
            if (caughtException instanceof TransactionTooLargeException) {
                throw (TransactionTooLargeException)caughtException;
            }
        }
    }

    private final boolean isServiceNeededLocked(ServiceRecord r, boolean knowConn,
            boolean hasConn) {
        // Are we still explicitly being asked to run?
        if (r.startRequested) {
            return true;
        }

        // Is someone still bound to us keeping us running?
        if (!knowConn) {
            hasConn = r.hasAutoCreateConnections();
        }
        if (hasConn) {
            return true;
        }

        return false;
    }

    private final void bringDownServiceIfNeededLocked(ServiceRecord r, boolean knowConn,
            boolean hasConn) {
        //Slog.i(TAG, "Bring down service:");
        //r.dump("  ");

        if (isServiceNeededLocked(r, knowConn, hasConn)) {
            return;
        }

        // Are we in the process of launching?
        if (mPendingServices.contains(r)) {
            return;
        }

        bringDownServiceLocked(r);
    }

    private final void bringDownServiceLocked(ServiceRecord r) {
        //Slog.i(TAG, "Bring down service:");
        //r.dump("  ");

        // Report to all of the connections that the service is no longer
        // available.
        ArrayMap<IBinder, ArrayList<ConnectionRecord>> connections = r.getConnections();
        for (int conni = connections.size() - 1; conni >= 0; conni--) {
            ArrayList<ConnectionRecord> c = connections.valueAt(conni);
            for (int i=0; i<c.size(); i++) {
                ConnectionRecord cr = c.get(i);
                // There is still a connection to the service that is
                // being brought down.  Mark it as dead.
                cr.serviceDead = true;
                cr.stopAssociation();
                try {
                    cr.conn.connected(r.name, null, true);
                } catch (Exception e) {
                    Slog.w(TAG, "Failure disconnecting service " + r.shortInstanceName
                          + " to connection " + c.get(i).conn.asBinder()
                          + " (in " + c.get(i).binding.client.processName + ")", e);
                }
            }
        }

        // Tell the service that it has been unbound.
        if (r.app != null && r.app.thread != null) {
            boolean needOomAdj = false;
            for (int i = r.bindings.size() - 1; i >= 0; i--) {
                IntentBindRecord ibr = r.bindings.valueAt(i);
                if (DEBUG_SERVICE) Slog.v(TAG_SERVICE, "Bringing down binding " + ibr
                        + ": hasBound=" + ibr.hasBound);
                if (ibr.hasBound) {
                    try {
                        bumpServiceExecutingLocked(r, false, "bring down unbind");
                        needOomAdj = true;
                        ibr.hasBound = false;
                        ibr.requested = false;
                        r.app.thread.scheduleUnbindService(r,
                                ibr.intent.getIntent());
                    } catch (Exception e) {
                        Slog.w(TAG, "Exception when unbinding service "
                                + r.shortInstanceName, e);
                        needOomAdj = false;
                        serviceProcessGoneLocked(r);
                        break;
                    }
                }
            }
            if (needOomAdj) {
                mAm.updateOomAdjLocked(r.app, true,
                        OomAdjuster.OOM_ADJ_REASON_UNBIND_SERVICE);
            }
        }

        // Check to see if the service had been started as foreground, but being
        // brought down before actually showing a notification.  That is not allowed.
        if (r.fgRequired) {
            Slog.w(TAG_SERVICE, "Bringing down service while still waiting for start foreground: "
                    + r);
            r.fgRequired = false;
            r.fgWaiting = false;
            ServiceState stracker = r.getTracker();
            if (stracker != null) {
                stracker.setForeground(false, mAm.mProcessStats.getMemFactorLocked(),
                        r.lastActivity);
            }
            mAm.mAppOpsService.finishOperation(AppOpsManager.getToken(mAm.mAppOpsService),
                    AppOpsManager.OP_START_FOREGROUND, r.appInfo.uid, r.packageName, null);
            mAm.mHandler.removeMessages(
                    ActivityManagerService.SERVICE_FOREGROUND_TIMEOUT_MSG, r);
            if (r.app != null) {
                Message msg = mAm.mHandler.obtainMessage(
                        ActivityManagerService.SERVICE_FOREGROUND_CRASH_MSG);
                msg.obj = r.app;
                msg.getData().putCharSequence(
                    ActivityManagerService.SERVICE_RECORD_KEY, r.toString());
                mAm.mHandler.sendMessage(msg);
            }
        }

        if (DEBUG_SERVICE) {
            RuntimeException here = new RuntimeException();
            here.fillInStackTrace();
            Slog.v(TAG_SERVICE, "Bringing down " + r + " " + r.intent, here);
        }
        r.destroyTime = SystemClock.uptimeMillis();
        if (LOG_SERVICE_START_STOP) {
            EventLogTags.writeAmDestroyService(
                    r.userId, System.identityHashCode(r), (r.app != null) ? r.app.pid : -1);
        }

        final ServiceMap smap = getServiceMapLocked(r.userId);
        ServiceRecord found = smap.mServicesByInstanceName.remove(r.instanceName);

        // Note when this method is called by bringUpServiceLocked(), the service is not found
        // in mServicesByInstanceName and found will be null.
        if (found != null && found != r) {
            // This is not actually the service we think is running...  this should not happen,
            // but if it does, fail hard.
            smap.mServicesByInstanceName.put(r.instanceName, found);
            throw new IllegalStateException("Bringing down " + r + " but actually running "
                    + found);
        }
        smap.mServicesByIntent.remove(r.intent);
        r.totalRestartCount = 0;
        unscheduleServiceRestartLocked(r, 0, true);

        // Also make sure it is not on the pending list.
        for (int i=mPendingServices.size()-1; i>=0; i--) {
            if (mPendingServices.get(i) == r) {
                mPendingServices.remove(i);
                if (DEBUG_SERVICE) Slog.v(TAG_SERVICE, "Removed pending: " + r);
            }
        }

        cancelForegroundNotificationLocked(r);
        if (r.isForeground) {
            decActiveForegroundAppLocked(smap, r);
            ServiceState stracker = r.getTracker();
            if (stracker != null) {
                stracker.setForeground(false, mAm.mProcessStats.getMemFactorLocked(),
                        r.lastActivity);
            }
            mAm.mAppOpsService.finishOperation(
                    AppOpsManager.getToken(mAm.mAppOpsService),
                    AppOpsManager.OP_START_FOREGROUND, r.appInfo.uid, r.packageName, null);
            unregisterAppOpCallbackLocked(r);
            FrameworkStatsLog.write(FrameworkStatsLog.FOREGROUND_SERVICE_STATE_CHANGED,
                    r.appInfo.uid, r.shortInstanceName,
                    FrameworkStatsLog.FOREGROUND_SERVICE_STATE_CHANGED__STATE__EXIT,
                    r.mAllowWhileInUsePermissionInFgs);
            mAm.updateForegroundServiceUsageStats(r.name, r.userId, false);
        }

        r.isForeground = false;
        r.foregroundId = 0;
        r.foregroundNoti = null;
        resetFgsRestrictionLocked(r);

        // Clear start entries.
        r.clearDeliveredStartsLocked();
        r.pendingStarts.clear();
        smap.mDelayedStartList.remove(r);

        if (r.app != null) {
            synchronized (r.stats.getBatteryStats()) {
                r.stats.stopLaunchedLocked();
            }
            r.app.stopService(r);
            r.app.updateBoundClientUids();
            if (r.whitelistManager) {
                updateWhitelistManagerLocked(r.app);
            }
            if (r.app.thread != null) {
                updateServiceForegroundLocked(r.app, false);
                try {
                    bumpServiceExecutingLocked(r, false, "destroy");
                    mDestroyingServices.add(r);
                    r.destroying = true;
                    mAm.updateOomAdjLocked(r.app, true,
                            OomAdjuster.OOM_ADJ_REASON_UNBIND_SERVICE);
                    r.app.thread.scheduleStopService(r);
                } catch (Exception e) {
                    Slog.w(TAG, "Exception when destroying service "
                            + r.shortInstanceName, e);
                    serviceProcessGoneLocked(r);
                }
            } else {
                if (DEBUG_SERVICE) Slog.v(
                    TAG_SERVICE, "Removed service that has no process: " + r);
            }
        } else {
            if (DEBUG_SERVICE) Slog.v(
                TAG_SERVICE, "Removed service that is not running: " + r);
        }

        if (r.bindings.size() > 0) {
            r.bindings.clear();
        }

        if (r.restarter instanceof ServiceRestarter) {
           ((ServiceRestarter)r.restarter).setService(null);
        }

        int memFactor = mAm.mProcessStats.getMemFactorLocked();
        long now = SystemClock.uptimeMillis();
        if (r.tracker != null) {
            r.tracker.setStarted(false, memFactor, now);
            r.tracker.setBound(false, memFactor, now);
            if (r.executeNesting == 0) {
                r.tracker.clearCurrentOwner(r, false);
                r.tracker = null;
            }
        }

        smap.ensureNotStartingBackgroundLocked(r);
    }

    void removeConnectionLocked(ConnectionRecord c, ProcessRecord skipApp,
            ActivityServiceConnectionsHolder skipAct) {
        IBinder binder = c.conn.asBinder();
        AppBindRecord b = c.binding;
        ServiceRecord s = b.service;
        ArrayList<ConnectionRecord> clist = s.getConnections().get(binder);
        if (clist != null) {
            clist.remove(c);
            if (clist.size() == 0) {
                s.removeConnection(binder);
            }
        }
        b.connections.remove(c);
        c.stopAssociation();
        if (c.activity != null && c.activity != skipAct) {
            c.activity.removeConnection(c);
        }
        if (b.client != skipApp) {
            b.client.connections.remove(c);
            if ((c.flags&Context.BIND_ABOVE_CLIENT) != 0) {
                b.client.updateHasAboveClientLocked();
            }
            // If this connection requested whitelist management, see if we should
            // now clear that state.
            if ((c.flags&Context.BIND_ALLOW_WHITELIST_MANAGEMENT) != 0) {
                s.updateWhitelistManager();
                if (!s.whitelistManager && s.app != null) {
                    updateWhitelistManagerLocked(s.app);
                }
            }
            // And do the same for bg activity starts whitelisting.
            if ((c.flags & Context.BIND_ALLOW_BACKGROUND_ACTIVITY_STARTS) != 0) {
                s.updateHasBindingWhitelistingBgActivityStarts();
            }
            if (s.app != null) {
                updateServiceClientActivitiesLocked(s.app, c, true);
            }
        }
        clist = mServiceConnections.get(binder);
        if (clist != null) {
            clist.remove(c);
            if (clist.size() == 0) {
                mServiceConnections.remove(binder);
            }
        }

        mAm.stopAssociationLocked(b.client.uid, b.client.processName, s.appInfo.uid,
                s.appInfo.longVersionCode, s.instanceName, s.processName);

        if (b.connections.size() == 0) {
            b.intent.apps.remove(b.client);
        }

        if (!c.serviceDead) {
            if (DEBUG_SERVICE) Slog.v(TAG_SERVICE, "Disconnecting binding " + b.intent
                    + ": shouldUnbind=" + b.intent.hasBound);
            if (s.app != null && s.app.thread != null && b.intent.apps.size() == 0
                    && b.intent.hasBound) {
                try {
                    bumpServiceExecutingLocked(s, false, "unbind");
                    if (b.client != s.app && (c.flags&Context.BIND_WAIVE_PRIORITY) == 0
                            && s.app.setProcState <= ActivityManager.PROCESS_STATE_HEAVY_WEIGHT) {
                        // If this service's process is not already in the cached list,
                        // then update it in the LRU list here because this may be causing
                        // it to go down there and we want it to start out near the top.
                        mAm.updateLruProcessLocked(s.app, false, null);
                    }
                    mAm.updateOomAdjLocked(s.app, true,
                            OomAdjuster.OOM_ADJ_REASON_UNBIND_SERVICE);
                    b.intent.hasBound = false;
                    // Assume the client doesn't want to know about a rebind;
                    // we will deal with that later if it asks for one.
                    b.intent.doRebind = false;
                    s.app.thread.scheduleUnbindService(s, b.intent.intent.getIntent());
                } catch (Exception e) {
                    Slog.w(TAG, "Exception when unbinding service " + s.shortInstanceName, e);
                    serviceProcessGoneLocked(s);
                }
            }

            // If unbound while waiting to start and there is no connection left in this service,
            // remove the pending service
            if (s.getConnections().isEmpty()) {
                mPendingServices.remove(s);
            }

            if ((c.flags&Context.BIND_AUTO_CREATE) != 0) {
                boolean hasAutoCreate = s.hasAutoCreateConnections();
                if (!hasAutoCreate) {
                    if (s.tracker != null) {
                        s.tracker.setBound(false, mAm.mProcessStats.getMemFactorLocked(),
                                SystemClock.uptimeMillis());
                    }
                }
                bringDownServiceIfNeededLocked(s, true, hasAutoCreate);
            }
        }
    }

    void serviceDoneExecutingLocked(ServiceRecord r, int type, int startId, int res) {
        boolean inDestroying = mDestroyingServices.contains(r);
        if (r != null) {
            if (type == ActivityThread.SERVICE_DONE_EXECUTING_START) {
                // This is a call from a service start...  take care of
                // book-keeping.
                r.callStart = true;
                switch (res) {
                    case Service.START_STICKY_COMPATIBILITY:
                    case Service.START_STICKY: {
                        // We are done with the associated start arguments.
                        r.findDeliveredStart(startId, false, true);
                        // Don't stop if killed.
                        r.stopIfKilled = false;
                        break;
                    }
                    case Service.START_NOT_STICKY: {
                        // We are done with the associated start arguments.
                        r.findDeliveredStart(startId, false, true);
                        if (r.getLastStartId() == startId) {
                            // There is no more work, and this service
                            // doesn't want to hang around if killed.
                            r.stopIfKilled = true;
                        }
                        break;
                    }
                    case Service.START_REDELIVER_INTENT: {
                        // We'll keep this item until they explicitly
                        // call stop for it, but keep track of the fact
                        // that it was delivered.
                        ServiceRecord.StartItem si = r.findDeliveredStart(startId, false, false);
                        if (si != null) {
                            si.deliveryCount = 0;
                            si.doneExecutingCount++;
                            // Don't stop if killed.
                            r.stopIfKilled = true;
                        }
                        break;
                    }
                    case Service.START_TASK_REMOVED_COMPLETE: {
                        // Special processing for onTaskRemoved().  Don't
                        // impact normal onStartCommand() processing.
                        r.findDeliveredStart(startId, true, true);
                        break;
                    }
                    default:
                        throw new IllegalArgumentException(
                                "Unknown service start result: " + res);
                }
                if (res == Service.START_STICKY_COMPATIBILITY) {
                    r.callStart = false;
                }
            } else if (type == ActivityThread.SERVICE_DONE_EXECUTING_STOP) {
                // This is the final call from destroying the service...  we should
                // actually be getting rid of the service at this point.  Do some
                // validation of its state, and ensure it will be fully removed.
                if (!inDestroying) {
                    // Not sure what else to do with this...  if it is not actually in the
                    // destroying list, we don't need to make sure to remove it from it.
                    // If the app is null, then it was probably removed because the process died,
                    // otherwise wtf
                    if (r.app != null) {
                        Slog.w(TAG, "Service done with onDestroy, but not inDestroying: "
                                + r + ", app=" + r.app);
                    }
                } else if (r.executeNesting != 1) {
                    Slog.w(TAG, "Service done with onDestroy, but executeNesting="
                            + r.executeNesting + ": " + r);
                    // Fake it to keep from ANR due to orphaned entry.
                    r.executeNesting = 1;
                }
            }
            final long origId = Binder.clearCallingIdentity();
            serviceDoneExecutingLocked(r, inDestroying, inDestroying);
            Binder.restoreCallingIdentity(origId);
        } else {
            Slog.w(TAG, "Done executing unknown service from pid "
                    + Binder.getCallingPid());
        }
    }

    private void serviceProcessGoneLocked(ServiceRecord r) {
        if (r.tracker != null) {
            int memFactor = mAm.mProcessStats.getMemFactorLocked();
            long now = SystemClock.uptimeMillis();
            r.tracker.setExecuting(false, memFactor, now);
            r.tracker.setForeground(false, memFactor, now);
            r.tracker.setBound(false, memFactor, now);
            r.tracker.setStarted(false, memFactor, now);
        }
        serviceDoneExecutingLocked(r, true, true);
    }

    private void serviceDoneExecutingLocked(ServiceRecord r, boolean inDestroying,
            boolean finishing) {
        if (DEBUG_SERVICE) Slog.v(TAG_SERVICE, "<<< DONE EXECUTING " + r
                + ": nesting=" + r.executeNesting
                + ", inDestroying=" + inDestroying + ", app=" + r.app);
        else if (DEBUG_SERVICE_EXECUTING) Slog.v(TAG_SERVICE_EXECUTING,
                "<<< DONE EXECUTING " + r.shortInstanceName);
        r.executeNesting--;
        if (r.executeNesting <= 0) {
            if (r.app != null) {
                if (DEBUG_SERVICE) Slog.v(TAG_SERVICE,
                        "Nesting at 0 of " + r.shortInstanceName);
                r.app.execServicesFg = false;
                r.app.executingServices.remove(r);
                if (r.app.executingServices.size() == 0) {
                    if (DEBUG_SERVICE || DEBUG_SERVICE_EXECUTING) Slog.v(TAG_SERVICE_EXECUTING,
                            "No more executingServices of " + r.shortInstanceName);
                    mAm.mHandler.removeMessages(ActivityManagerService.SERVICE_TIMEOUT_MSG, r.app);
                } else if (r.executeFg) {
                    // Need to re-evaluate whether the app still needs to be in the foreground.
                    for (int i=r.app.executingServices.size()-1; i>=0; i--) {
                        if (r.app.executingServices.valueAt(i).executeFg) {
                            r.app.execServicesFg = true;
                            break;
                        }
                    }
                }
                if (inDestroying) {
                    if (DEBUG_SERVICE) Slog.v(TAG_SERVICE,
                            "doneExecuting remove destroying " + r);
                    mDestroyingServices.remove(r);
                    r.bindings.clear();
                }
                mAm.updateOomAdjLocked(r.app, true, OomAdjuster.OOM_ADJ_REASON_UNBIND_SERVICE);
            }
            r.executeFg = false;
            if (r.tracker != null) {
                final int memFactor = mAm.mProcessStats.getMemFactorLocked();
                final long now = SystemClock.uptimeMillis();
                r.tracker.setExecuting(false, memFactor, now);
                r.tracker.setForeground(false, memFactor, now);
                if (finishing) {
                    r.tracker.clearCurrentOwner(r, false);
                    r.tracker = null;
                }
            }
            if (finishing) {
                if (r.app != null && !r.app.isPersistent()) {
                    r.app.stopService(r);
                    r.app.updateBoundClientUids();
                    if (r.whitelistManager) {
                        updateWhitelistManagerLocked(r.app);
                    }
                }
                r.setProcess(null);
            }
        }
    }

    boolean attachApplicationLocked(ProcessRecord proc, String processName)
            throws RemoteException {
        boolean didSomething = false;
        // Collect any services that are waiting for this process to come up.
        if (mPendingServices.size() > 0) {
            ServiceRecord sr = null;
            try {
                for (int i=0; i<mPendingServices.size(); i++) {
                    sr = mPendingServices.get(i);
                    if (proc != sr.isolatedProc && (proc.uid != sr.appInfo.uid
                            || !processName.equals(sr.processName))) {
                        continue;
                    }

                    mPendingServices.remove(i);
                    i--;
                    proc.addPackage(sr.appInfo.packageName, sr.appInfo.longVersionCode,
                            mAm.mProcessStats);
                    realStartServiceLocked(sr, proc, sr.createdFromFg);
                    didSomething = true;
                    if (!isServiceNeededLocked(sr, false, false)) {
                        // We were waiting for this service to start, but it is actually no
                        // longer needed.  This could happen because bringDownServiceIfNeeded
                        // won't bring down a service that is pending...  so now the pending
                        // is done, so let's drop it.
                        bringDownServiceLocked(sr);
                    }
                }
            } catch (RemoteException e) {
                Slog.w(TAG, "Exception in new application when starting service "
                        + sr.shortInstanceName, e);
                throw e;
            }
        }
        // Also, if there are any services that are waiting to restart and
        // would run in this process, now is a good time to start them.  It would
        // be weird to bring up the process but arbitrarily not let the services
        // run at this point just because their restart time hasn't come up.
        if (mRestartingServices.size() > 0) {
            ServiceRecord sr;
            for (int i=0; i<mRestartingServices.size(); i++) {
                sr = mRestartingServices.get(i);
                if (proc != sr.isolatedProc && (proc.uid != sr.appInfo.uid
                        || !processName.equals(sr.processName))) {
                    continue;
                }
                mAm.mHandler.removeCallbacks(sr.restarter);
                mAm.mHandler.post(sr.restarter);
            }
        }
        return didSomething;
    }

    void processStartTimedOutLocked(ProcessRecord proc) {
        for (int i=0; i<mPendingServices.size(); i++) {
            ServiceRecord sr = mPendingServices.get(i);
            if ((proc.uid == sr.appInfo.uid
                    && proc.processName.equals(sr.processName))
                    || sr.isolatedProc == proc) {
                Slog.w(TAG, "Forcing bringing down service: " + sr);
                sr.isolatedProc = null;
                mPendingServices.remove(i);
                i--;
                bringDownServiceLocked(sr);
            }
        }
    }

    private boolean collectPackageServicesLocked(String packageName, Set<String> filterByClasses,
            boolean evenPersistent, boolean doit, ArrayMap<ComponentName, ServiceRecord> services) {
        boolean didSomething = false;
        for (int i = services.size() - 1; i >= 0; i--) {
            ServiceRecord service = services.valueAt(i);
            final boolean sameComponent = packageName == null
                    || (service.packageName.equals(packageName)
                        && (filterByClasses == null
                            || filterByClasses.contains(service.name.getClassName())));
            if (sameComponent
                    && (service.app == null || evenPersistent || !service.app.isPersistent())) {
                if (!doit) {
                    return true;
                }
                didSomething = true;
                Slog.i(TAG, "  Force stopping service " + service);
                if (service.app != null && !service.app.isPersistent()) {
                    service.app.stopService(service);
                    service.app.updateBoundClientUids();
                    if (service.whitelistManager) {
                        updateWhitelistManagerLocked(service.app);
                    }
                }
                service.setProcess(null);
                service.isolatedProc = null;
                if (mTmpCollectionResults == null) {
                    mTmpCollectionResults = new ArrayList<>();
                }
                mTmpCollectionResults.add(service);
            }
        }
        return didSomething;
    }

    boolean bringDownDisabledPackageServicesLocked(String packageName, Set<String> filterByClasses,
            int userId, boolean evenPersistent, boolean doit) {
        boolean didSomething = false;

        if (mTmpCollectionResults != null) {
            mTmpCollectionResults.clear();
        }

        if (userId == UserHandle.USER_ALL) {
            for (int i = mServiceMap.size() - 1; i >= 0; i--) {
                didSomething |= collectPackageServicesLocked(packageName, filterByClasses,
                        evenPersistent, doit, mServiceMap.valueAt(i).mServicesByInstanceName);
                if (!doit && didSomething) {
                    return true;
                }
                if (doit && filterByClasses == null) {
                    forceStopPackageLocked(packageName, mServiceMap.valueAt(i).mUserId);
                }
            }
        } else {
            ServiceMap smap = mServiceMap.get(userId);
            if (smap != null) {
                ArrayMap<ComponentName, ServiceRecord> items = smap.mServicesByInstanceName;
                didSomething = collectPackageServicesLocked(packageName, filterByClasses,
                        evenPersistent, doit, items);
            }
            if (doit && filterByClasses == null) {
                forceStopPackageLocked(packageName, userId);
            }
        }

        if (mTmpCollectionResults != null) {
            for (int i = mTmpCollectionResults.size() - 1; i >= 0; i--) {
                bringDownServiceLocked(mTmpCollectionResults.get(i));
            }
            mTmpCollectionResults.clear();
        }

        return didSomething;
    }

    void forceStopPackageLocked(String packageName, int userId) {
        ServiceMap smap = mServiceMap.get(userId);
        if (smap != null && smap.mActiveForegroundApps.size() > 0) {
            for (int i = smap.mActiveForegroundApps.size()-1; i >= 0; i--) {
                ActiveForegroundApp aa = smap.mActiveForegroundApps.valueAt(i);
                if (aa.mPackageName.equals(packageName)) {
                    smap.mActiveForegroundApps.removeAt(i);
                    smap.mActiveForegroundAppsChanged = true;
                }
            }
            if (smap.mActiveForegroundAppsChanged) {
                requestUpdateActiveForegroundAppsLocked(smap, 0);
            }
        }
    }

    void cleanUpServices(int userId, ComponentName component, Intent baseIntent) {
        ArrayList<ServiceRecord> services = new ArrayList<>();
        ArrayMap<ComponentName, ServiceRecord> alls = getServicesLocked(userId);
        for (int i = alls.size() - 1; i >= 0; i--) {
            ServiceRecord sr = alls.valueAt(i);
            if (sr.packageName.equals(component.getPackageName())) {
                services.add(sr);
            }
        }

        // Take care of any running services associated with the app.
        for (int i = services.size() - 1; i >= 0; i--) {
            ServiceRecord sr = services.get(i);
            if (sr.startRequested) {
                if ((sr.serviceInfo.flags&ServiceInfo.FLAG_STOP_WITH_TASK) != 0) {
                    Slog.i(TAG, "Stopping service " + sr.shortInstanceName + ": remove task");
                    stopServiceLocked(sr);
                } else {
                    sr.pendingStarts.add(new ServiceRecord.StartItem(sr, true,
                            sr.getLastStartId(), baseIntent, null, 0));
                    if (sr.app != null && sr.app.thread != null) {
                        // We always run in the foreground, since this is called as
                        // part of the "remove task" UI operation.
                        try {
                            sendServiceArgsLocked(sr, true, false);
                        } catch (TransactionTooLargeException e) {
                            // Ignore, keep going.
                        }
                    }
                }
            }
        }
    }

    final void killServicesLocked(ProcessRecord app, boolean allowRestart) {
        // Report disconnected services.
        if (false) {
            // XXX we are letting the client link to the service for
            // death notifications.
            int numberOfRunningServices = app.numberOfRunningServices();
            for (int sIndex = 0; sIndex < numberOfRunningServices; sIndex++) {
                ServiceRecord r = app.getRunningServiceAt(sIndex);
                ArrayMap<IBinder, ArrayList<ConnectionRecord>> connections = r.getConnections();
                for (int conni = connections.size() - 1; conni >= 0; conni--) {
                    ArrayList<ConnectionRecord> cl = connections.valueAt(conni);
                    for (int i = 0; i < cl.size(); i++) {
                        ConnectionRecord c = cl.get(i);
                        if (c.binding.client != app) {
                            try {
                                //c.conn.connected(r.className, null);
                            } catch (Exception e) {
                                // todo: this should be asynchronous!
                                Slog.w(TAG, "Exception thrown disconnected servce "
                                        + r.shortInstanceName
                                        + " from app " + app.processName, e);
                            }
                        }
                    }
                }
            }
        }

        // Clean up any connections this application has to other services.
        for (int i = app.connections.size() - 1; i >= 0; i--) {
            ConnectionRecord r = app.connections.valueAt(i);
            removeConnectionLocked(r, app, null);
        }
        updateServiceConnectionActivitiesLocked(app);
        app.connections.clear();

        app.whitelistManager = false;

        // Clear app state from services.
        for (int i = app.numberOfRunningServices() - 1; i >= 0; i--) {
            ServiceRecord sr = app.getRunningServiceAt(i);
            synchronized (sr.stats.getBatteryStats()) {
                sr.stats.stopLaunchedLocked();
            }
            if (sr.app != app && sr.app != null && !sr.app.isPersistent()) {
                sr.app.stopService(sr);
                sr.app.updateBoundClientUids();
            }
            sr.setProcess(null);
            sr.isolatedProc = null;
            sr.executeNesting = 0;
            sr.forceClearTracker();
            if (mDestroyingServices.remove(sr)) {
                if (DEBUG_SERVICE) Slog.v(TAG_SERVICE, "killServices remove destroying " + sr);
            }

            final int numClients = sr.bindings.size();
            for (int bindingi=numClients-1; bindingi>=0; bindingi--) {
                IntentBindRecord b = sr.bindings.valueAt(bindingi);
                if (DEBUG_SERVICE) Slog.v(TAG_SERVICE, "Killing binding " + b
                        + ": shouldUnbind=" + b.hasBound);
                b.binder = null;
                b.requested = b.received = b.hasBound = false;
                // If this binding is coming from a cached process and is asking to keep
                // the service created, then we'll kill the cached process as well -- we
                // don't want to be thrashing around restarting processes that are only
                // there to be cached.
                for (int appi=b.apps.size()-1; appi>=0; appi--) {
                    final ProcessRecord proc = b.apps.keyAt(appi);
                    // If the process is already gone, skip it.
                    if (proc.killedByAm || proc.thread == null) {
                        continue;
                    }
                    // Only do this for processes that have an auto-create binding;
                    // otherwise the binding can be left, because it won't cause the
                    // service to restart.
                    final AppBindRecord abind = b.apps.valueAt(appi);
                    boolean hasCreate = false;
                    for (int conni=abind.connections.size()-1; conni>=0; conni--) {
                        ConnectionRecord conn = abind.connections.valueAt(conni);
                        if ((conn.flags&(Context.BIND_AUTO_CREATE|Context.BIND_ALLOW_OOM_MANAGEMENT
                                |Context.BIND_WAIVE_PRIORITY)) == Context.BIND_AUTO_CREATE) {
                            hasCreate = true;
                            break;
                        }
                    }
                    if (!hasCreate) {
                        continue;
                    }
                    // XXX turned off for now until we have more time to get a better policy.
                    if (false && proc != null && !proc.isPersistent() && proc.thread != null
                            && proc.pid != 0 && proc.pid != ActivityManagerService.MY_PID
                            && proc.setProcState >= ActivityManager.PROCESS_STATE_LAST_ACTIVITY) {
                        proc.kill("bound to service " + sr.shortInstanceName
                                + " in dying proc " + (app != null ? app.processName : "??"),
                                ApplicationExitInfo.REASON_OTHER, true);
                    }
                }
            }
        }

        ServiceMap smap = getServiceMapLocked(app.userId);

        // Now do remaining service cleanup.
        for (int i = app.numberOfRunningServices() - 1; i >= 0; i--) {
            ServiceRecord sr = app.getRunningServiceAt(i);

            // Unless the process is persistent, this process record is going away,
            // so make sure the service is cleaned out of it.
            if (!app.isPersistent()) {
                app.stopService(sr);
                app.updateBoundClientUids();
            }

            // Sanity check: if the service listed for the app is not one
            // we actually are maintaining, just let it drop.
            final ServiceRecord curRec = smap.mServicesByInstanceName.get(sr.instanceName);
            if (curRec != sr) {
                if (curRec != null) {
                    Slog.wtf(TAG, "Service " + sr + " in process " + app
                            + " not same as in map: " + curRec);
                }
                continue;
            }

            // Any services running in the application may need to be placed
            // back in the pending list.
            if (allowRestart && sr.crashCount >= mAm.mConstants.BOUND_SERVICE_MAX_CRASH_RETRY
                    && (sr.serviceInfo.applicationInfo.flags
                        &ApplicationInfo.FLAG_PERSISTENT) == 0) {
                Slog.w(TAG, "Service crashed " + sr.crashCount
                        + " times, stopping: " + sr);
                EventLog.writeEvent(EventLogTags.AM_SERVICE_CRASHED_TOO_MUCH,
                        sr.userId, sr.crashCount, sr.shortInstanceName, app.pid);
                bringDownServiceLocked(sr);
            } else if (!allowRestart
                    || !mAm.mUserController.isUserRunning(sr.userId, 0)) {
                bringDownServiceLocked(sr);
            } else {
                final boolean scheduled = scheduleServiceRestartLocked(sr, true /* allowCancel */);

                // Should the service remain running?  Note that in the
                // extreme case of so many attempts to deliver a command
                // that it failed we also will stop it here.
                if (!scheduled) {
                    bringDownServiceLocked(sr);
                } else if (sr.canStopIfKilled(false /* isStartCanceled */)) {
                    // Update to stopped state because the explicit start is gone. The service is
                    // scheduled to restart for other reason (e.g. connections) so we don't bring
                    // down it.
                    sr.startRequested = false;
                    if (sr.tracker != null) {
                        sr.tracker.setStarted(false, mAm.mProcessStats.getMemFactorLocked(),
                                SystemClock.uptimeMillis());
                    }
                }
            }
        }

        if (!allowRestart) {
            app.stopAllServices();
            app.clearBoundClientUids();

            // Make sure there are no more restarting services for this process.
            for (int i=mRestartingServices.size()-1; i>=0; i--) {
                ServiceRecord r = mRestartingServices.get(i);
                if (r.processName.equals(app.processName) &&
                        r.serviceInfo.applicationInfo.uid == app.info.uid) {
                    mRestartingServices.remove(i);
                    clearRestartingIfNeededLocked(r);
                }
            }
            for (int i=mPendingServices.size()-1; i>=0; i--) {
                ServiceRecord r = mPendingServices.get(i);
                if (r.processName.equals(app.processName) &&
                        r.serviceInfo.applicationInfo.uid == app.info.uid) {
                    mPendingServices.remove(i);
                }
            }
        }

        // Make sure we have no more records on the stopping list.
        int i = mDestroyingServices.size();
        while (i > 0) {
            i--;
            ServiceRecord sr = mDestroyingServices.get(i);
            if (sr.app == app) {
                sr.forceClearTracker();
                mDestroyingServices.remove(i);
                if (DEBUG_SERVICE) Slog.v(TAG_SERVICE, "killServices remove destroying " + sr);
            }
        }

        app.executingServices.clear();
    }

    ActivityManager.RunningServiceInfo makeRunningServiceInfoLocked(ServiceRecord r) {
        ActivityManager.RunningServiceInfo info =
            new ActivityManager.RunningServiceInfo();
        info.service = r.name;
        if (r.app != null) {
            info.pid = r.app.pid;
        }
        info.uid = r.appInfo.uid;
        info.process = r.processName;
        info.foreground = r.isForeground;
        info.activeSince = r.createRealTime;
        info.started = r.startRequested;
        info.clientCount = r.getConnections().size();
        info.crashCount = r.crashCount;
        info.lastActivityTime = r.lastActivity;
        if (r.isForeground) {
            info.flags |= ActivityManager.RunningServiceInfo.FLAG_FOREGROUND;
        }
        if (r.startRequested) {
            info.flags |= ActivityManager.RunningServiceInfo.FLAG_STARTED;
        }
        if (r.app != null && r.app.pid == ActivityManagerService.MY_PID) {
            info.flags |= ActivityManager.RunningServiceInfo.FLAG_SYSTEM_PROCESS;
        }
        if (r.app != null && r.app.isPersistent()) {
            info.flags |= ActivityManager.RunningServiceInfo.FLAG_PERSISTENT_PROCESS;
        }

        ArrayMap<IBinder, ArrayList<ConnectionRecord>> connections = r.getConnections();
        for (int conni = connections.size() - 1; conni >= 0; conni--) {
            ArrayList<ConnectionRecord> connl = connections.valueAt(conni);
            for (int i=0; i<connl.size(); i++) {
                ConnectionRecord conn = connl.get(i);
                if (conn.clientLabel != 0) {
                    info.clientPackage = conn.binding.client.info.packageName;
                    info.clientLabel = conn.clientLabel;
                    return info;
                }
            }
        }
        return info;
    }

    List<ActivityManager.RunningServiceInfo> getRunningServiceInfoLocked(int maxNum, int flags,
        int callingUid, boolean allowed, boolean canInteractAcrossUsers) {
        ArrayList<ActivityManager.RunningServiceInfo> res
                = new ArrayList<ActivityManager.RunningServiceInfo>();

        final long ident = Binder.clearCallingIdentity();
        try {
            if (canInteractAcrossUsers) {
                int[] users = mAm.mUserController.getUsers();
                for (int ui=0; ui<users.length && res.size() < maxNum; ui++) {
                    ArrayMap<ComponentName, ServiceRecord> alls = getServicesLocked(users[ui]);
                    for (int i=0; i<alls.size() && res.size() < maxNum; i++) {
                        ServiceRecord sr = alls.valueAt(i);
                        res.add(makeRunningServiceInfoLocked(sr));
                    }
                }

                for (int i=0; i<mRestartingServices.size() && res.size() < maxNum; i++) {
                    ServiceRecord r = mRestartingServices.get(i);
                    ActivityManager.RunningServiceInfo info =
                            makeRunningServiceInfoLocked(r);
                    info.restarting = r.nextRestartTime;
                    res.add(info);
                }
            } else {
                int userId = UserHandle.getUserId(callingUid);
                ArrayMap<ComponentName, ServiceRecord> alls = getServicesLocked(userId);
                for (int i=0; i<alls.size() && res.size() < maxNum; i++) {
                    ServiceRecord sr = alls.valueAt(i);

                    if (allowed || (sr.app != null && sr.app.uid == callingUid)) {
                        res.add(makeRunningServiceInfoLocked(sr));
                    }
                }

                for (int i=0; i<mRestartingServices.size() && res.size() < maxNum; i++) {
                    ServiceRecord r = mRestartingServices.get(i);
                    if (r.userId == userId
                        && (allowed || (r.app != null && r.app.uid == callingUid))) {
                        ActivityManager.RunningServiceInfo info =
                                makeRunningServiceInfoLocked(r);
                        info.restarting = r.nextRestartTime;
                        res.add(info);
                    }
                }
            }
        } finally {
            Binder.restoreCallingIdentity(ident);
        }

        return res;
    }

    public PendingIntent getRunningServiceControlPanelLocked(ComponentName name) {
        int userId = UserHandle.getUserId(Binder.getCallingUid());
        ServiceRecord r = getServiceByNameLocked(name, userId);
        if (r != null) {
            ArrayMap<IBinder, ArrayList<ConnectionRecord>> connections = r.getConnections();
            for (int conni = connections.size() - 1; conni >= 0; conni--) {
                ArrayList<ConnectionRecord> conn = connections.valueAt(conni);
                for (int i=0; i<conn.size(); i++) {
                    if (conn.get(i).clientIntent != null) {
                        return conn.get(i).clientIntent;
                    }
                }
            }
        }
        return null;
    }

    void serviceTimeout(ProcessRecord proc) {
        String anrMessage = null;
        synchronized(mAm) {
            if (proc.isDebugging()) {
                // The app's being debugged, ignore timeout.
                return;
            }
            if (proc.executingServices.size() == 0 || proc.thread == null) {
                return;
            }
            final long now = SystemClock.uptimeMillis();
            final long maxTime =  now -
                    (proc.execServicesFg ? SERVICE_TIMEOUT : SERVICE_BACKGROUND_TIMEOUT);
            ServiceRecord timeout = null;
            long nextTime = 0;
            for (int i=proc.executingServices.size()-1; i>=0; i--) {
                ServiceRecord sr = proc.executingServices.valueAt(i);
                if (sr.executingStart < maxTime) {
                    timeout = sr;
                    break;
                }
                if (sr.executingStart > nextTime) {
                    nextTime = sr.executingStart;
                }
            }
            if (timeout != null && mAm.mProcessList.mLruProcesses.contains(proc)) {
                Slog.w(TAG, "Timeout executing service: " + timeout);
                StringWriter sw = new StringWriter();
                PrintWriter pw = new FastPrintWriter(sw, false, 1024);
                pw.println(timeout);
                timeout.dump(pw, "    ");
                pw.close();
                mLastAnrDump = sw.toString();
                mAm.mHandler.removeCallbacks(mLastAnrDumpClearer);
                mAm.mHandler.postDelayed(mLastAnrDumpClearer, LAST_ANR_LIFETIME_DURATION_MSECS);
                anrMessage = "executing service " + timeout.shortInstanceName;
            } else {
                Message msg = mAm.mHandler.obtainMessage(
                        ActivityManagerService.SERVICE_TIMEOUT_MSG);
                msg.obj = proc;
                mAm.mHandler.sendMessageAtTime(msg, proc.execServicesFg
                        ? (nextTime+SERVICE_TIMEOUT) : (nextTime + SERVICE_BACKGROUND_TIMEOUT));
            }
        }

        if (anrMessage != null) {
            mAm.mAnrHelper.appNotResponding(proc, anrMessage);
        }
    }

    void serviceForegroundTimeout(ServiceRecord r) {
        ProcessRecord app;
        synchronized (mAm) {
            if (!r.fgRequired || r.destroying) {
                return;
            }

            app = r.app;
            if (app != null && app.isDebugging()) {
                // The app's being debugged; let it ride
                return;
            }

            if (DEBUG_BACKGROUND_CHECK) {
                Slog.i(TAG, "Service foreground-required timeout for " + r);
            }
            r.fgWaiting = false;
            stopServiceLocked(r);
        }

        if (app != null) {
            mAm.mAnrHelper.appNotResponding(app,
                    "Context.startForegroundService() did not then call Service.startForeground(): "
                        + r);
        }
    }

    public void updateServiceApplicationInfoLocked(ApplicationInfo applicationInfo) {
        final int userId = UserHandle.getUserId(applicationInfo.uid);
        ServiceMap serviceMap = mServiceMap.get(userId);
        if (serviceMap != null) {
            ArrayMap<ComponentName, ServiceRecord> servicesByName
                    = serviceMap.mServicesByInstanceName;
            for (int j = servicesByName.size() - 1; j >= 0; j--) {
                ServiceRecord serviceRecord = servicesByName.valueAt(j);
                if (applicationInfo.packageName.equals(serviceRecord.appInfo.packageName)) {
                    serviceRecord.appInfo = applicationInfo;
                    serviceRecord.serviceInfo.applicationInfo = applicationInfo;
                }
            }
        }
    }

    void serviceForegroundCrash(ProcessRecord app, CharSequence serviceRecord) {
        mAm.crashApplication(app.uid, app.pid, app.info.packageName, app.userId,
                "Context.startForegroundService() did not then call Service.startForeground(): "
                    + serviceRecord, false /*force*/);
    }

    void scheduleServiceTimeoutLocked(ProcessRecord proc) {
        if (proc.executingServices.size() == 0 || proc.thread == null) {
            return;
        }
        Message msg = mAm.mHandler.obtainMessage(
                ActivityManagerService.SERVICE_TIMEOUT_MSG);
        msg.obj = proc;
        mAm.mHandler.sendMessageDelayed(msg,
                proc.execServicesFg ? SERVICE_TIMEOUT : SERVICE_BACKGROUND_TIMEOUT);
    }

    void scheduleServiceForegroundTransitionTimeoutLocked(ServiceRecord r) {
        if (r.app.executingServices.size() == 0 || r.app.thread == null) {
            return;
        }
        Message msg = mAm.mHandler.obtainMessage(
                ActivityManagerService.SERVICE_FOREGROUND_TIMEOUT_MSG);
        msg.obj = r;
        r.fgWaiting = true;
        mAm.mHandler.sendMessageDelayed(msg, SERVICE_START_FOREGROUND_TIMEOUT);
    }

    final class ServiceDumper {
        private final FileDescriptor fd;
        private final PrintWriter pw;
        private final String[] args;
        private final boolean dumpAll;
        private final String dumpPackage;
        private final ItemMatcher matcher;
        private final ArrayList<ServiceRecord> services = new ArrayList<>();

        private final long nowReal = SystemClock.elapsedRealtime();

        private boolean needSep = false;
        private boolean printedAnything = false;
        private boolean printed = false;

        /**
         * Note: do not call directly, use {@link #newServiceDumperLocked} instead (this
         * must be called with the lock held).
         */
        ServiceDumper(FileDescriptor fd, PrintWriter pw, String[] args,
                int opti, boolean dumpAll, String dumpPackage) {
            this.fd = fd;
            this.pw = pw;
            this.args = args;
            this.dumpAll = dumpAll;
            this.dumpPackage = dumpPackage;
            matcher = new ItemMatcher();
            matcher.build(args, opti);

            final int[] users = mAm.mUserController.getUsers();
            for (int user : users) {
                ServiceMap smap = getServiceMapLocked(user);
                if (smap.mServicesByInstanceName.size() > 0) {
                    for (int si=0; si<smap.mServicesByInstanceName.size(); si++) {
                        ServiceRecord r = smap.mServicesByInstanceName.valueAt(si);
                        if (!matcher.match(r, r.name)) {
                            continue;
                        }
                        if (dumpPackage != null && !dumpPackage.equals(r.appInfo.packageName)) {
                            continue;
                        }
                        services.add(r);
                    }
                }
            }
        }

        private void dumpHeaderLocked() {
            pw.println("ACTIVITY MANAGER SERVICES (dumpsys activity services)");
            if (mLastAnrDump != null) {
                pw.println("  Last ANR service:");
                pw.print(mLastAnrDump);
                pw.println();
            }
        }

        void dumpLocked() {
            dumpHeaderLocked();

            try {
                int[] users = mAm.mUserController.getUsers();
                for (int user : users) {
                    // Find the first service for this user.
                    int serviceIdx = 0;
                    while (serviceIdx < services.size() && services.get(serviceIdx).userId != user) {
                        serviceIdx++;
                    }
                    printed = false;
                    if (serviceIdx < services.size()) {
                        needSep = false;
                        while (serviceIdx < services.size()) {
                            ServiceRecord r = services.get(serviceIdx);
                            serviceIdx++;
                            if (r.userId != user) {
                                break;
                            }
                            dumpServiceLocalLocked(r);
                        }
                        needSep |= printed;
                    }

                    dumpUserRemainsLocked(user);
                }
            } catch (Exception e) {
                Slog.w(TAG, "Exception in dumpServicesLocked", e);
            }

            dumpRemainsLocked();
        }

        void dumpWithClient() {
            synchronized(mAm) {
                dumpHeaderLocked();
            }

            try {
                int[] users = mAm.mUserController.getUsers();
                for (int user : users) {
                    // Find the first service for this user.
                    int serviceIdx = 0;
                    while (serviceIdx < services.size() && services.get(serviceIdx).userId != user) {
                        serviceIdx++;
                    }
                    printed = false;
                    if (serviceIdx < services.size()) {
                        needSep = false;
                        while (serviceIdx < services.size()) {
                            ServiceRecord r = services.get(serviceIdx);
                            serviceIdx++;
                            if (r.userId != user) {
                                break;
                            }
                            synchronized(mAm) {
                                dumpServiceLocalLocked(r);
                            }
                            dumpServiceClient(r);
                        }
                        needSep |= printed;
                    }

                    synchronized(mAm) {
                        dumpUserRemainsLocked(user);
                    }
                }
            } catch (Exception e) {
                Slog.w(TAG, "Exception in dumpServicesLocked", e);
            }

            synchronized(mAm) {
                dumpRemainsLocked();
            }
        }

        private void dumpUserHeaderLocked(int user) {
            if (!printed) {
                if (printedAnything) {
                    pw.println();
                }
                pw.println("  User " + user + " active services:");
                printed = true;
            }
            printedAnything = true;
            if (needSep) {
                pw.println();
            }
        }

        private void dumpServiceLocalLocked(ServiceRecord r) {
            dumpUserHeaderLocked(r.userId);
            pw.print("  * ");
            pw.println(r);
            if (dumpAll) {
                r.dump(pw, "    ");
                needSep = true;
            } else {
                pw.print("    app=");
                pw.println(r.app);
                pw.print("    created=");
                TimeUtils.formatDuration(r.createRealTime, nowReal, pw);
                pw.print(" started=");
                pw.print(r.startRequested);
                pw.print(" connections=");
                ArrayMap<IBinder, ArrayList<ConnectionRecord>> connections = r.getConnections();
                pw.println(connections.size());
                if (connections.size() > 0) {
                    pw.println("    Connections:");
                    for (int conni = 0; conni < connections.size(); conni++) {
                        ArrayList<ConnectionRecord> clist = connections.valueAt(conni);
                        for (int i = 0; i < clist.size(); i++) {
                            ConnectionRecord conn = clist.get(i);
                            pw.print("      ");
                            pw.print(conn.binding.intent.intent.getIntent()
                                    .toShortString(false, false, false, false));
                            pw.print(" -> ");
                            ProcessRecord proc = conn.binding.client;
                            pw.println(proc != null ? proc.toShortString() : "null");
                        }
                    }
                }
            }
        }

        private void dumpServiceClient(ServiceRecord r) {
            final ProcessRecord proc = r.app;
            if (proc == null) {
                return;
            }
            final IApplicationThread thread = proc.thread;
            if (thread == null) {
                return;
            }
            pw.println("    Client:");
            pw.flush();
            try {
                TransferPipe tp = new TransferPipe();
                try {
                    thread.dumpService(tp.getWriteFd(), r, args);
                    tp.setBufferPrefix("      ");
                    // Short timeout, since blocking here can
                    // deadlock with the application.
                    tp.go(fd, 2000);
                } finally {
                    tp.kill();
                }
            } catch (IOException e) {
                pw.println("      Failure while dumping the service: " + e);
            } catch (RemoteException e) {
                pw.println("      Got a RemoteException while dumping the service");
            }
            needSep = true;
        }

        private void dumpUserRemainsLocked(int user) {
            ServiceMap smap = getServiceMapLocked(user);
            printed = false;
            for (int si=0, SN=smap.mDelayedStartList.size(); si<SN; si++) {
                ServiceRecord r = smap.mDelayedStartList.get(si);
                if (!matcher.match(r, r.name)) {
                    continue;
                }
                if (dumpPackage != null && !dumpPackage.equals(r.appInfo.packageName)) {
                    continue;
                }
                if (!printed) {
                    if (printedAnything) {
                        pw.println();
                    }
                    pw.println("  User " + user + " delayed start services:");
                    printed = true;
                }
                printedAnything = true;
                pw.print("  * Delayed start "); pw.println(r);
            }
            printed = false;
            for (int si=0, SN=smap.mStartingBackground.size(); si<SN; si++) {
                ServiceRecord r = smap.mStartingBackground.get(si);
                if (!matcher.match(r, r.name)) {
                    continue;
                }
                if (dumpPackage != null && !dumpPackage.equals(r.appInfo.packageName)) {
                    continue;
                }
                if (!printed) {
                    if (printedAnything) {
                        pw.println();
                    }
                    pw.println("  User " + user + " starting in background:");
                    printed = true;
                }
                printedAnything = true;
                pw.print("  * Starting bg "); pw.println(r);
            }
        }

        private void dumpRemainsLocked() {
            if (mPendingServices.size() > 0) {
                printed = false;
                for (int i=0; i<mPendingServices.size(); i++) {
                    ServiceRecord r = mPendingServices.get(i);
                    if (!matcher.match(r, r.name)) {
                        continue;
                    }
                    if (dumpPackage != null && !dumpPackage.equals(r.appInfo.packageName)) {
                        continue;
                    }
                    printedAnything = true;
                    if (!printed) {
                        if (needSep) pw.println();
                        needSep = true;
                        pw.println("  Pending services:");
                        printed = true;
                    }
                    pw.print("  * Pending "); pw.println(r);
                    r.dump(pw, "    ");
                }
                needSep = true;
            }

            if (mRestartingServices.size() > 0) {
                printed = false;
                for (int i=0; i<mRestartingServices.size(); i++) {
                    ServiceRecord r = mRestartingServices.get(i);
                    if (!matcher.match(r, r.name)) {
                        continue;
                    }
                    if (dumpPackage != null && !dumpPackage.equals(r.appInfo.packageName)) {
                        continue;
                    }
                    printedAnything = true;
                    if (!printed) {
                        if (needSep) pw.println();
                        needSep = true;
                        pw.println("  Restarting services:");
                        printed = true;
                    }
                    pw.print("  * Restarting "); pw.println(r);
                    r.dump(pw, "    ");
                }
                needSep = true;
            }

            if (mDestroyingServices.size() > 0) {
                printed = false;
                for (int i=0; i< mDestroyingServices.size(); i++) {
                    ServiceRecord r = mDestroyingServices.get(i);
                    if (!matcher.match(r, r.name)) {
                        continue;
                    }
                    if (dumpPackage != null && !dumpPackage.equals(r.appInfo.packageName)) {
                        continue;
                    }
                    printedAnything = true;
                    if (!printed) {
                        if (needSep) pw.println();
                        needSep = true;
                        pw.println("  Destroying services:");
                        printed = true;
                    }
                    pw.print("  * Destroy "); pw.println(r);
                    r.dump(pw, "    ");
                }
                needSep = true;
            }

            if (dumpAll) {
                printed = false;
                for (int ic=0; ic<mServiceConnections.size(); ic++) {
                    ArrayList<ConnectionRecord> r = mServiceConnections.valueAt(ic);
                    for (int i=0; i<r.size(); i++) {
                        ConnectionRecord cr = r.get(i);
                        if (!matcher.match(cr.binding.service, cr.binding.service.name)) {
                            continue;
                        }
                        if (dumpPackage != null && (cr.binding.client == null
                                || !dumpPackage.equals(cr.binding.client.info.packageName))) {
                            continue;
                        }
                        printedAnything = true;
                        if (!printed) {
                            if (needSep) pw.println();
                            needSep = true;
                            pw.println("  Connection bindings to services:");
                            printed = true;
                        }
                        pw.print("  * "); pw.println(cr);
                        cr.dump(pw, "    ");
                    }
                }
            }

            if (matcher.all) {
                final long nowElapsed = SystemClock.elapsedRealtime();
                final int[] users = mAm.mUserController.getUsers();
                for (int user : users) {
                    boolean printedUser = false;
                    ServiceMap smap = mServiceMap.get(user);
                    if (smap == null) {
                        continue;
                    }
                    for (int i = smap.mActiveForegroundApps.size() - 1; i >= 0; i--) {
                        ActiveForegroundApp aa = smap.mActiveForegroundApps.valueAt(i);
                        if (dumpPackage != null && !dumpPackage.equals(aa.mPackageName)) {
                            continue;
                        }
                        if (!printedUser) {
                            printedUser = true;
                            printedAnything = true;
                            if (needSep) pw.println();
                            needSep = true;
                            pw.print("Active foreground apps - user ");
                            pw.print(user);
                            pw.println(":");
                        }
                        pw.print("  #");
                        pw.print(i);
                        pw.print(": ");
                        pw.println(aa.mPackageName);
                        if (aa.mLabel != null) {
                            pw.print("    mLabel=");
                            pw.println(aa.mLabel);
                        }
                        pw.print("    mNumActive=");
                        pw.print(aa.mNumActive);
                        pw.print(" mAppOnTop=");
                        pw.print(aa.mAppOnTop);
                        pw.print(" mShownWhileTop=");
                        pw.print(aa.mShownWhileTop);
                        pw.print(" mShownWhileScreenOn=");
                        pw.println(aa.mShownWhileScreenOn);
                        pw.print("    mStartTime=");
                        TimeUtils.formatDuration(aa.mStartTime - nowElapsed, pw);
                        pw.print(" mStartVisibleTime=");
                        TimeUtils.formatDuration(aa.mStartVisibleTime - nowElapsed, pw);
                        pw.println();
                        if (aa.mEndTime != 0) {
                            pw.print("    mEndTime=");
                            TimeUtils.formatDuration(aa.mEndTime - nowElapsed, pw);
                            pw.println();
                        }
                    }
                    if (smap.hasMessagesOrCallbacks()) {
                        if (needSep) {
                            pw.println();
                        }
                        printedAnything = true;
                        needSep = true;
                        pw.print("  Handler - user ");
                        pw.print(user);
                        pw.println(":");
                        smap.dumpMine(new PrintWriterPrinter(pw), "    ");
                    }
                }
            }

            if (!printedAnything) {
                pw.println("  (nothing)");
            }
        }
    }

    ServiceDumper newServiceDumperLocked(FileDescriptor fd, PrintWriter pw, String[] args,
            int opti, boolean dumpAll, String dumpPackage) {
        return new ServiceDumper(fd, pw, args, opti, dumpAll, dumpPackage);
    }

    protected void dumpDebug(ProtoOutputStream proto, long fieldId) {
        synchronized (mAm) {
            final long outterToken = proto.start(fieldId);
            int[] users = mAm.mUserController.getUsers();
            for (int user : users) {
                ServiceMap smap = mServiceMap.get(user);
                if (smap == null) {
                    continue;
                }
                long token = proto.start(ActiveServicesProto.SERVICES_BY_USERS);
                proto.write(ActiveServicesProto.ServicesByUser.USER_ID, user);
                ArrayMap<ComponentName, ServiceRecord> alls = smap.mServicesByInstanceName;
                for (int i=0; i<alls.size(); i++) {
                    alls.valueAt(i).dumpDebug(proto,
                            ActiveServicesProto.ServicesByUser.SERVICE_RECORDS);
                }
                proto.end(token);
            }
            proto.end(outterToken);
        }
    }

    /**
     * There are three ways to call this:
     *  - no service specified: dump all the services
     *  - a flattened component name that matched an existing service was specified as the
     *    first arg: dump that one service
     *  - the first arg isn't the flattened component name of an existing service:
     *    dump all services whose component contains the first arg as a substring
     */
    protected boolean dumpService(FileDescriptor fd, PrintWriter pw, final String name,
            String[] args, int opti, boolean dumpAll) {
        final ArrayList<ServiceRecord> services = new ArrayList<>();

        final Predicate<ServiceRecord> filter = DumpUtils.filterRecord(name);

        synchronized (mAm) {
            int[] users = mAm.mUserController.getUsers();

            for (int user : users) {
                ServiceMap smap = mServiceMap.get(user);
                if (smap == null) {
                    continue;
                }
                ArrayMap<ComponentName, ServiceRecord> alls = smap.mServicesByInstanceName;
                for (int i=0; i<alls.size(); i++) {
                    ServiceRecord r1 = alls.valueAt(i);

                    if (filter.test(r1)) {
                        services.add(r1);
                    }
                }
            }
        }

        if (services.size() <= 0) {
            return false;
        }

        // Sort by component name.
        services.sort(Comparator.comparing(WithComponentName::getComponentName));

        boolean needSep = false;
        for (int i=0; i<services.size(); i++) {
            if (needSep) {
                pw.println();
            }
            needSep = true;
            dumpService("", fd, pw, services.get(i), args, dumpAll);
        }
        return true;
    }

    /**
     * Invokes IApplicationThread.dumpService() on the thread of the specified service if
     * there is a thread associated with the service.
     */
    private void dumpService(String prefix, FileDescriptor fd, PrintWriter pw,
            final ServiceRecord r, String[] args, boolean dumpAll) {
        String innerPrefix = prefix + "  ";
        synchronized (mAm) {
            pw.print(prefix); pw.print("SERVICE ");
                    pw.print(r.shortInstanceName); pw.print(" ");
                    pw.print(Integer.toHexString(System.identityHashCode(r)));
                    pw.print(" pid=");
                    if (r.app != null) pw.println(r.app.pid);
                    else pw.println("(not running)");
            if (dumpAll) {
                r.dump(pw, innerPrefix);
            }
        }
        if (r.app != null && r.app.thread != null) {
            pw.print(prefix); pw.println("  Client:");
            pw.flush();
            try {
                TransferPipe tp = new TransferPipe();
                try {
                    r.app.thread.dumpService(tp.getWriteFd(), r, args);
                    tp.setBufferPrefix(prefix + "    ");
                    tp.go(fd);
                } finally {
                    tp.kill();
                }
            } catch (IOException e) {
                pw.println(prefix + "    Failure while dumping the service: " + e);
            } catch (RemoteException e) {
                pw.println(prefix + "    Got a RemoteException while dumping the service");
            }
        }
    }

    /**
     * Should allow while-in-use permissions in foreground service or not.
     * while-in-use permissions in FGS started from background might be restricted.
     * @param callingPackage caller app's package name.
     * @param callingUid caller app's uid.
     * @param intent intent to start/bind service.
     * @param r the service to start.
     * @return true if allow, false otherwise.
     */
    private boolean shouldAllowWhileInUsePermissionInFgsLocked(String callingPackage,
            int callingPid, int callingUid, ServiceRecord r,
            boolean allowBackgroundActivityStarts) {
        // Is the background FGS start restriction turned on?
        if (!mAm.mConstants.mFlagBackgroundFgsStartRestrictionEnabled) {
            return true;
        }
        // Is the allow activity background start flag on?
        if (allowBackgroundActivityStarts) {
            return true;
        }

        boolean isCallerSystem = false;
        final int callingAppId = UserHandle.getAppId(callingUid);
        switch (callingAppId) {
            case ROOT_UID:
            case SYSTEM_UID:
            case NFC_UID:
            case SHELL_UID:
                isCallerSystem = true;
                break;
            default:
                isCallerSystem = false;
                break;
        }

        if (isCallerSystem) {
            return true;
        }

        if (r != null && r.app != null) {
            ActiveInstrumentation instr = r.app.getActiveInstrumentation();
            if (instr != null && instr.mHasBackgroundActivityStartsPermission) {
                return true;
            }
        }

        for (int i = mAm.mProcessList.mLruProcesses.size() - 1; i >= 0; i--) {
            final ProcessRecord pr = mAm.mProcessList.mLruProcesses.get(i);
            if (pr.uid == callingUid) {
                if (!pr.mAllowBackgroundActivityStartsTokens.isEmpty()) {
                    return true;
                }
                if (pr.getWindowProcessController()
                        .areBackgroundActivityStartsAllowedByGracePeriodSafe()) {
                    return true;
                }
            }
        }

        if (mAm.checkPermission(START_ACTIVITIES_FROM_BACKGROUND, callingPid, callingUid)
                == PERMISSION_GRANTED) {
            return true;
        }

        // Is the calling UID at PROCESS_STATE_TOP or above?
        final boolean isCallingUidTopApp = appIsTopLocked(callingUid);
        if (isCallingUidTopApp) {
            return true;
        }
        // Does the calling UID have any visible activity?
        final boolean isCallingUidVisible = mAm.mAtmInternal.isUidForeground(callingUid);
        if (isCallingUidVisible) {
            return true;
        }

<<<<<<< HEAD
        if (mAm.mInternal.isTempAllowlistedForFgsWhileInUse(callingUid)) {
            return true;
        }

        final boolean isWhiteListedPackage =
                mWhiteListAllowWhileInUsePermissionInFgs.contains(callingPackage);
        if (isWhiteListedPackage) {
            return true;
=======

        if (verifyPackage(callingPackage, callingUid)) { 
            final boolean isWhiteListedPackage = 
                    mWhiteListAllowWhileInUsePermissionInFgs.contains(callingPackage);
            if (isWhiteListedPackage) {
                return true;
            }
        } else {
            EventLog.writeEvent(0x534e4554, "215003903", callingUid,
                    "callingPackage:" + callingPackage + " does not belong to callingUid:"
                    + callingUid);
>>>>>>> 9b798e56
        }

        // Is the calling UID a device owner app?
        final boolean isDeviceOwner = mAm.mInternal.isDeviceOwner(callingUid);
        if (isDeviceOwner) {
            return true;
        }
        return false;
    }

    boolean canAllowWhileInUsePermissionInFgsLocked(int callingPid, int callingUid,
            String callingPackage) {
        return shouldAllowWhileInUsePermissionInFgsLocked(
                callingPackage, callingPid, callingUid, null, false);
    }

    /**
     * In R, mAllowWhileInUsePermissionInFgs is to allow while-in-use permissions in foreground
     *  service or not. while-in-use permissions in FGS started from background might be restricted.
     * @param callingPackage caller app's package name.
     * @param callingUid caller app's uid.
     * @param r the service to start.
     * @return true if allow, false otherwise.
     */
    private void setFgsRestrictionLocked(String callingPackage,
            int callingPid, int callingUid, ServiceRecord r,
            boolean allowBackgroundActivityStarts) {
        r.mLastSetFgsRestrictionTime = SystemClock.elapsedRealtime();
        if (!r.mAllowWhileInUsePermissionInFgs) {
            r.mAllowWhileInUsePermissionInFgs = shouldAllowWhileInUsePermissionInFgsLocked(
                    callingPackage, callingPid, callingUid, r, allowBackgroundActivityStarts);
        }
    }

    private void resetFgsRestrictionLocked(ServiceRecord r) {
        r.mAllowWhileInUsePermissionInFgs = false;
        r.mLastSetFgsRestrictionTime = 0;
    }

    /**
     * Checks if a given packageName belongs to a given uid.
     * @param packageName the package of the caller
     * @param uid the uid of the caller
     * @return true or false
     */
    private boolean verifyPackage(String packageName, int uid) {
        if (uid == ROOT_UID || uid == SYSTEM_UID) {
            //System and Root are always allowed
            return true;
        }
        final int userId = UserHandle.getUserId(uid);
        final int packageUid = mAm.getPackageManagerInternalLocked()
                .getPackageUid(packageName, PackageManager.MATCH_DEBUG_TRIAGED_MISSING, userId);
        return UserHandle.isSameApp(uid, packageUid);
    }
}<|MERGE_RESOLUTION|>--- conflicted
+++ resolved
@@ -5001,19 +5001,12 @@
             return true;
         }
 
-<<<<<<< HEAD
         if (mAm.mInternal.isTempAllowlistedForFgsWhileInUse(callingUid)) {
             return true;
         }
 
-        final boolean isWhiteListedPackage =
-                mWhiteListAllowWhileInUsePermissionInFgs.contains(callingPackage);
-        if (isWhiteListedPackage) {
-            return true;
-=======
-
-        if (verifyPackage(callingPackage, callingUid)) { 
-            final boolean isWhiteListedPackage = 
+        if (verifyPackage(callingPackage, callingUid)) {
+            final boolean isWhiteListedPackage =
                     mWhiteListAllowWhileInUsePermissionInFgs.contains(callingPackage);
             if (isWhiteListedPackage) {
                 return true;
@@ -5022,7 +5015,6 @@
             EventLog.writeEvent(0x534e4554, "215003903", callingUid,
                     "callingPackage:" + callingPackage + " does not belong to callingUid:"
                     + callingUid);
->>>>>>> 9b798e56
         }
 
         // Is the calling UID a device owner app?
