--- conflicted
+++ resolved
@@ -527,11 +527,7 @@
         if (checkConfig) {
             Configuration config = mService.mWindowManager.updateOrientationFromAppTokens(
                     mService.mConfiguration,
-<<<<<<< HEAD
-                    r.mayFreezeScreenLocked(app) ? r : null);
-=======
                     r.mayFreezeScreenLocked(app) ? r.appToken : null);
->>>>>>> 51731d68
             mService.updateConfigurationLocked(config, r, false, false);
         }
 
@@ -593,11 +589,7 @@
                     profileFd = null;
                 }
             }
-<<<<<<< HEAD
-            app.thread.scheduleLaunchActivity(new Intent(r.intent), r,
-=======
             app.thread.scheduleLaunchActivity(new Intent(r.intent), r.appToken,
->>>>>>> 51731d68
                     System.identityHashCode(r), r.info,
                     new Configuration(mService.mConfiguration),
                     r.compat, r.icicle, results, newIntents, !andResume,
@@ -4217,11 +4209,7 @@
         try {
             if (DEBUG_SWITCH) Slog.i(TAG, "Switch is restarting resumed " + r);
             r.forceNewConfig = false;
-<<<<<<< HEAD
-            r.app.thread.scheduleRelaunchActivity(r, results, newIntents,
-=======
             r.app.thread.scheduleRelaunchActivity(r.appToken, results, newIntents,
->>>>>>> 51731d68
                     changes, !andResume, new Configuration(mService.mConfiguration));
             // Note: don't need to call pauseIfSleepingLocked() here, because
             // the caller will only pass in 'andResume' if this activity is
