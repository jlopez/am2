--- conflicted
+++ resolved
@@ -30,16 +30,10 @@
 import static com.android.internal.util.FrameworkStatsLog.PROCESS_START_TIME__HOSTING_TYPE_ID__HOSTING_TYPE_SERVICE;
 import static com.android.internal.util.FrameworkStatsLog.PROCESS_START_TIME__HOSTING_TYPE_ID__HOSTING_TYPE_SYSTEM;
 import static com.android.internal.util.FrameworkStatsLog.PROCESS_START_TIME__HOSTING_TYPE_ID__HOSTING_TYPE_TOP_ACTIVITY;
-<<<<<<< HEAD
-import static com.android.internal.util.FrameworkStatsLog.PROCESS_START_TIME__TRIGGER_TYPE__TRIGGER_PUSH_MESSAGE;
-import static com.android.internal.util.FrameworkStatsLog.PROCESS_START_TIME__TRIGGER_TYPE__TRIGGER_PUSH_MESSAGE_OVER_QUOTA;
-import static com.android.internal.util.FrameworkStatsLog.PROCESS_START_TIME__TRIGGER_TYPE__TRIGGER_TYPE_ALARM;
-=======
 import static com.android.internal.util.FrameworkStatsLog.PROCESS_START_TIME__TRIGGER_TYPE__TRIGGER_TYPE_ALARM;
 import static com.android.internal.util.FrameworkStatsLog.PROCESS_START_TIME__TRIGGER_TYPE__TRIGGER_TYPE_JOB;
 import static com.android.internal.util.FrameworkStatsLog.PROCESS_START_TIME__TRIGGER_TYPE__TRIGGER_TYPE_PUSH_MESSAGE;
 import static com.android.internal.util.FrameworkStatsLog.PROCESS_START_TIME__TRIGGER_TYPE__TRIGGER_TYPE_PUSH_MESSAGE_OVER_QUOTA;
->>>>>>> cdd471ed
 import static com.android.internal.util.FrameworkStatsLog.PROCESS_START_TIME__TRIGGER_TYPE__TRIGGER_TYPE_UNKNOWN;
 import static com.android.internal.util.FrameworkStatsLog.PROCESS_START_TIME__TYPE__UNKNOWN;
 
@@ -104,10 +98,7 @@
     public static final String TRIGGER_TYPE_ALARM = "alarm";
     public static final String TRIGGER_TYPE_PUSH_MESSAGE = "push_message";
     public static final String TRIGGER_TYPE_PUSH_MESSAGE_OVER_QUOTA = "push_message_over_quota";
-<<<<<<< HEAD
-=======
     public static final String TRIGGER_TYPE_JOB = "job";
->>>>>>> cdd471ed
 
     @NonNull private final String mHostingType;
     private final String mHostingName;
@@ -325,17 +316,11 @@
             case TRIGGER_TYPE_ALARM:
                 return PROCESS_START_TIME__TRIGGER_TYPE__TRIGGER_TYPE_ALARM;
             case TRIGGER_TYPE_PUSH_MESSAGE:
-<<<<<<< HEAD
-                return PROCESS_START_TIME__TRIGGER_TYPE__TRIGGER_PUSH_MESSAGE;
-            case TRIGGER_TYPE_PUSH_MESSAGE_OVER_QUOTA:
-                return PROCESS_START_TIME__TRIGGER_TYPE__TRIGGER_PUSH_MESSAGE_OVER_QUOTA;
-=======
                 return PROCESS_START_TIME__TRIGGER_TYPE__TRIGGER_TYPE_PUSH_MESSAGE;
             case TRIGGER_TYPE_PUSH_MESSAGE_OVER_QUOTA:
                 return PROCESS_START_TIME__TRIGGER_TYPE__TRIGGER_TYPE_PUSH_MESSAGE_OVER_QUOTA;
             case TRIGGER_TYPE_JOB:
                 return PROCESS_START_TIME__TRIGGER_TYPE__TRIGGER_TYPE_JOB;
->>>>>>> cdd471ed
             default:
                 return PROCESS_START_TIME__TRIGGER_TYPE__TRIGGER_TYPE_UNKNOWN;
         }
