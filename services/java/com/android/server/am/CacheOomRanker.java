--- conflicted
+++ resolved
@@ -47,8 +47,6 @@
             "oom_re_ranking_preserve_top_n_apps";
     @VisibleForTesting
     static final int DEFAULT_PRESERVE_TOP_N_APPS = 3;
-<<<<<<< HEAD
-=======
     @VisibleForTesting
     static final String KEY_OOM_RE_RANKING_USE_FREQUENT_RSS = "oom_re_ranking_rss_use_frequent_rss";
     @VisibleForTesting
@@ -57,7 +55,6 @@
     static final String KEY_OOM_RE_RANKING_RSS_UPDATE_RATE_MS = "oom_re_ranking_rss_update_rate_ms";
     @VisibleForTesting
     static final long DEFAULT_RSS_UPDATE_RATE_MS = 10_000; // 10 seconds
->>>>>>> 8fdd79f4
     @VisibleForTesting
     static final String KEY_OOM_RE_RANKING_LRU_WEIGHT = "oom_re_ranking_lru_weight";
     @VisibleForTesting
@@ -94,15 +91,12 @@
     @GuardedBy("mPhenotypeFlagLock")
     @VisibleForTesting
     int mPreserveTopNApps = DEFAULT_PRESERVE_TOP_N_APPS;
-<<<<<<< HEAD
-=======
     @GuardedBy("mPhenotypeFlagLock")
     @VisibleForTesting
     boolean mUseFrequentRss = DEFAULT_USE_FREQUENT_RSS;
     @GuardedBy("mPhenotypeFlagLock")
     @VisibleForTesting
     long mRssUpdateRateMs = DEFAULT_RSS_UPDATE_RATE_MS;
->>>>>>> 8fdd79f4
     // Weight to apply to the LRU ordering.
     @GuardedBy("mPhenotypeFlagLock")
     @VisibleForTesting
@@ -135,13 +129,10 @@
                                 updateNumberToReRank();
                             } else if (KEY_OOM_RE_RANKING_PRESERVE_TOP_N_APPS.equals(name)) {
                                 updatePreserveTopNApps();
-<<<<<<< HEAD
-=======
                             } else if (KEY_OOM_RE_RANKING_USE_FREQUENT_RSS.equals(name)) {
                                 updateUseFrequentRss();
                             } else if (KEY_OOM_RE_RANKING_RSS_UPDATE_RATE_MS.equals(name)) {
                                 updateRssUpdateRateMs();
->>>>>>> 8fdd79f4
                             } else if (KEY_OOM_RE_RANKING_LRU_WEIGHT.equals(name)) {
                                 updateLruWeight();
                             } else if (KEY_OOM_RE_RANKING_USES_WEIGHT.equals(name)) {
@@ -228,8 +219,6 @@
     }
 
     @GuardedBy("mPhenotypeFlagLock")
-<<<<<<< HEAD
-=======
     private void updateRssUpdateRateMs() {
         mRssUpdateRateMs = DeviceConfig.getLong(DeviceConfig.NAMESPACE_ACTIVITY_MANAGER,
                 KEY_OOM_RE_RANKING_RSS_UPDATE_RATE_MS, DEFAULT_RSS_UPDATE_RATE_MS);
@@ -242,7 +231,6 @@
     }
 
     @GuardedBy("mPhenotypeFlagLock")
->>>>>>> 8fdd79f4
     private void updateLruWeight() {
         mLruWeight = DeviceConfig.getFloat(DeviceConfig.NAMESPACE_ACTIVITY_MANAGER,
                 KEY_OOM_RE_RANKING_LRU_WEIGHT, DEFAULT_OOM_RE_RANKING_LRU_WEIGHT);
@@ -297,11 +285,8 @@
         float usesWeight;
         float rssWeight;
         int preserveTopNApps;
-<<<<<<< HEAD
-=======
         boolean useFrequentRss;
         long rssUpdateRateMs;
->>>>>>> 8fdd79f4
         int[] lruPositions;
         RankedProcessRecord[] scoredProcessRecords;
 
@@ -310,11 +295,8 @@
             usesWeight = mUsesWeight;
             rssWeight = mRssWeight;
             preserveTopNApps = mPreserveTopNApps;
-<<<<<<< HEAD
-=======
             useFrequentRss = mUseFrequentRss;
             rssUpdateRateMs = mRssUpdateRateMs;
->>>>>>> 8fdd79f4
             lruPositions = mLruPositions;
             scoredProcessRecords = mScoredProcessRecords;
         }
@@ -357,8 +339,6 @@
             if (numProcessesReRanked < 0) {
                 numProcessesReRanked = 0;
             }
-<<<<<<< HEAD
-=======
         }
 
         if (useFrequentRss) {
@@ -386,7 +366,6 @@
                 scoredProcessRecord.proc.mState.setCacheOomRankerRss(rss[0], nowMs);
                 scoredProcessRecord.proc.mProfile.setLastRss(rss[0]);
             }
->>>>>>> 8fdd79f4
         }
 
         // Add scores for each of the weighted features we want to rank based on.
@@ -398,17 +377,12 @@
             addToScore(scoredProcessRecords, lruWeight);
         }
         if (rssWeight > 0.0f) {
-<<<<<<< HEAD
-            synchronized (mService.mAppProfiler.mProfilerLock) {
-                Arrays.sort(scoredProcessRecords, 0, numProcessesReRanked, LAST_RSS_COMPARATOR);
-=======
             if (useFrequentRss) {
                 Arrays.sort(scoredProcessRecords, 0, numProcessesReRanked, RSS_COMPARATOR);
             } else {
                 synchronized (mService.mAppProfiler.mProfilerLock) {
                     Arrays.sort(scoredProcessRecords, 0, numProcessesReRanked, LAST_RSS_COMPARATOR);
                 }
->>>>>>> 8fdd79f4
             }
             addToScore(scoredProcessRecords, rssWeight);
         }
