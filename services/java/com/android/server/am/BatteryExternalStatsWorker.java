/*
 * Copyright (C) 2017 The Android Open Source Project
 *
 * Licensed under the Apache License, Version 2.0 (the "License"); you may not
 * use this file except in compliance with the License. You may obtain a copy
 * of the License at
 *
 * http://www.apache.org/licenses/LICENSE-2.0
 *
 * Unless required by applicable law or agreed to in writing, software
 * distributed under the License is distributed on an "AS IS" BASIS, WITHOUT
 * WARRANTIES OR CONDITIONS OF ANY KIND, either express or implied. See the
 * License for the specific language governing permissions and limitations
 * under the License.
 */
package com.android.server.am;

import android.annotation.Nullable;
import android.app.usage.NetworkStatsManager;
import android.bluetooth.BluetoothActivityEnergyInfo;
import android.bluetooth.BluetoothAdapter;
import android.content.Context;
import android.hardware.power.stats.EnergyConsumer;
import android.hardware.power.stats.EnergyConsumerResult;
import android.hardware.power.stats.EnergyConsumerType;
import android.net.wifi.WifiManager;
import android.os.BatteryStats;
import android.os.Bundle;
import android.os.OutcomeReceiver;
import android.os.Parcelable;
import android.os.Process;
import android.os.SynchronousResultReceiver;
import android.os.SystemClock;
import android.os.ThreadLocalWorkSource;
import android.os.connectivity.WifiActivityEnergyInfo;
import android.power.PowerStatsInternal;
import android.telephony.ModemActivityInfo;
import android.telephony.TelephonyManager;
import android.util.IntArray;
import android.util.Slog;
import android.util.SparseArray;
import android.util.SparseLongArray;

import com.android.internal.annotations.GuardedBy;
import com.android.internal.annotations.VisibleForTesting;
import com.android.internal.os.BatteryStatsImpl;
import com.android.internal.power.MeasuredEnergyStats;
import com.android.internal.util.FrameworkStatsLog;
import com.android.internal.util.function.pooled.PooledLambda;
import com.android.server.LocalServices;

import libcore.util.EmptyArray;

import java.util.concurrent.CompletableFuture;
import java.util.concurrent.ExecutionException;
import java.util.concurrent.Executor;
import java.util.concurrent.Executors;
import java.util.concurrent.Future;
import java.util.concurrent.ScheduledExecutorService;
import java.util.concurrent.ThreadFactory;
import java.util.concurrent.TimeUnit;
import java.util.concurrent.TimeoutException;

/**
 * A Worker that fetches data from external sources (WiFi controller, bluetooth chipset) on a
 * dedicated thread and updates BatteryStatsImpl with that information.
 *
 * As much work as possible is done without holding the BatteryStatsImpl lock, and only the
 * readily available data is pushed into BatteryStatsImpl with the lock held.
 */
class BatteryExternalStatsWorker implements BatteryStatsImpl.ExternalStatsSync {
    private static final String TAG = "BatteryExternalStatsWorker";
    private static final boolean DEBUG = false;

    /**
     * How long to wait on an individual subsystem to return its stats.
     */
    private static final long EXTERNAL_STATS_SYNC_TIMEOUT_MILLIS = 2000;

    // There is some accuracy error in wifi reports so allow some slop in the results.
    private static final long MAX_WIFI_STATS_SAMPLE_ERROR_MILLIS = 750;

    private final ScheduledExecutorService mExecutorService =
            Executors.newSingleThreadScheduledExecutor(
                    (ThreadFactory) r -> {
                        Thread t = new Thread(
                                () -> {
                                    ThreadLocalWorkSource.setUid(Process.myUid());
                                    r.run();
                                },
                                "batterystats-worker");
                        t.setPriority(Thread.NORM_PRIORITY);
                        return t;
                    });

    @GuardedBy("mStats")
    private final BatteryStatsImpl mStats;

    @GuardedBy("this")
    private int mUpdateFlags = 0;

    @GuardedBy("this")
    private Future<?> mCurrentFuture = null;

    @GuardedBy("this")
    private String mCurrentReason = null;

    @GuardedBy("this")
    private boolean mOnBattery;

    @GuardedBy("this")
    private boolean mOnBatteryScreenOff;

    @GuardedBy("this")
    private int mScreenState;

    @GuardedBy("this")
    private int[] mPerDisplayScreenStates = null;

    @GuardedBy("this")
    private boolean mUseLatestStates = true;

    @GuardedBy("this")
    private final IntArray mUidsToRemove = new IntArray();

    @GuardedBy("this")
    private Future<?> mWakelockChangesUpdate;

    @GuardedBy("this")
    private Future<?> mBatteryLevelSync;

    // If both mStats and mWorkerLock need to be synchronized, mWorkerLock must be acquired first.
    private final Object mWorkerLock = new Object();

    @GuardedBy("mWorkerLock")
    private WifiManager mWifiManager = null;

    @GuardedBy("mWorkerLock")
    private TelephonyManager mTelephony = null;

    @GuardedBy("mWorkerLock")
    private PowerStatsInternal mPowerStatsInternal = null;

    // WiFi keeps an accumulated total of stats. Keep the last WiFi stats so we can compute a delta.
    // (This is unlike Bluetooth, where BatteryStatsImpl is left responsible for taking the delta.)
    @GuardedBy("mWorkerLock")
    private WifiActivityEnergyInfo mLastWifiInfo =
            new WifiActivityEnergyInfo(0, 0, 0, 0, 0, 0);

    /**
     * Maps an {@link EnergyConsumerType} to it's corresponding {@link EnergyConsumer#id}s,
     * unless it is of {@link EnergyConsumer#type}=={@link EnergyConsumerType#OTHER}
     */
    @GuardedBy("mWorkerLock")
    private @Nullable SparseArray<int[]> mEnergyConsumerTypeToIdMap = null;

    /** Snapshot of measured energies, or null if no measured energies are supported. */
    @GuardedBy("mWorkerLock")
    private @Nullable MeasuredEnergySnapshot mMeasuredEnergySnapshot = null;

    /**
     * Timestamp at which all external stats were last collected in
     * {@link SystemClock#elapsedRealtime()} time base.
     */
    @GuardedBy("this")
    private long mLastCollectionTimeStamp;

    final Injector mInjector;

    @VisibleForTesting
    public static class Injector {
        private final Context mContext;

        Injector(Context context) {
            mContext = context;
        }

        public <T> T getSystemService(Class<T> serviceClass) {
            return mContext.getSystemService(serviceClass);
        }

        public <T> T getLocalService(Class<T> serviceClass) {
            return LocalServices.getService(serviceClass);
        }
    }

    BatteryExternalStatsWorker(Context context, BatteryStatsImpl stats) {
        this(new Injector(context), stats);
    }

    @VisibleForTesting
    BatteryExternalStatsWorker(Injector injector, BatteryStatsImpl stats) {
        mInjector = injector;
        mStats = stats;
    }

    public void systemServicesReady() {
        final WifiManager wm = mInjector.getSystemService(WifiManager.class);
        final TelephonyManager tm = mInjector.getSystemService(TelephonyManager.class);
        final PowerStatsInternal psi = mInjector.getLocalService(PowerStatsInternal.class);
        final int voltageMv;
        synchronized (mStats) {
            voltageMv = mStats.getBatteryVoltageMvLocked();
        }

        synchronized (mWorkerLock) {
            mWifiManager = wm;
            mTelephony = tm;
            mPowerStatsInternal = psi;

            boolean[] supportedStdBuckets = null;
            String[] customBucketNames = null;
            if (mPowerStatsInternal != null) {
                final SparseArray<EnergyConsumer> idToConsumer
                        = populateEnergyConsumerSubsystemMapsLocked();
                if (idToConsumer != null) {
                    mMeasuredEnergySnapshot = new MeasuredEnergySnapshot(idToConsumer);
                    try {
                        final EnergyConsumerResult[] initialEcrs = getEnergyConsumptionData().get(
                                EXTERNAL_STATS_SYNC_TIMEOUT_MILLIS, TimeUnit.MILLISECONDS);
                        // According to spec, initialEcrs will include 0s for consumers that haven't
                        // used any energy yet, as long as they are supported; however,
                        // attributed uid energies will be absent if their energy is 0.
                        mMeasuredEnergySnapshot.updateAndGetDelta(initialEcrs, voltageMv);
                    } catch (TimeoutException | InterruptedException e) {
                        Slog.w(TAG, "timeout or interrupt reading initial getEnergyConsumedAsync: "
                                + e);
                        // Continue running, later attempts to query may be successful.
                    } catch (ExecutionException e) {
                        Slog.wtf(TAG, "exception reading initial getEnergyConsumedAsync: "
                                + e.getCause());
                        // Continue running, later attempts to query may be successful.
                    }
                    customBucketNames = mMeasuredEnergySnapshot.getOtherOrdinalNames();
                    supportedStdBuckets = getSupportedEnergyBuckets(idToConsumer);
                }
            }
            synchronized (mStats) {
                mStats.initMeasuredEnergyStatsLocked(supportedStdBuckets, customBucketNames);
            }
        }
    }

    @Override
    public synchronized Future<?> scheduleSync(String reason, int flags) {
        return scheduleSyncLocked(reason, flags);
    }

    @Override
    public synchronized Future<?> scheduleCpuSyncDueToRemovedUid(int uid) {
        mUidsToRemove.add(uid);
        return scheduleSyncLocked("remove-uid", UPDATE_CPU);
    }

    @Override
    public synchronized Future<?> scheduleCpuSyncDueToSettingChange() {
        return scheduleSyncLocked("setting-change", UPDATE_CPU);
    }

    @Override
    public Future<?> scheduleReadProcStateCpuTimes(
            boolean onBattery, boolean onBatteryScreenOff, long delayMillis) {
        synchronized (mStats) {
            if (!mStats.trackPerProcStateCpuTimes()) {
                return null;
            }
        }
        synchronized (BatteryExternalStatsWorker.this) {
            if (!mExecutorService.isShutdown()) {
                return mExecutorService.schedule(PooledLambda.obtainRunnable(
                        BatteryStatsImpl::updateProcStateCpuTimes,
                        mStats, onBattery, onBatteryScreenOff).recycleOnUse(),
                        delayMillis, TimeUnit.MILLISECONDS);
            }
        }
        return null;
    }

    @Override
    public Future<?> scheduleCopyFromAllUidsCpuTimes(
            boolean onBattery, boolean onBatteryScreenOff) {
        synchronized (mStats) {
            if (!mStats.trackPerProcStateCpuTimes()) {
                return null;
            }
        }
        synchronized (BatteryExternalStatsWorker.this) {
            if (!mExecutorService.isShutdown()) {
                return mExecutorService.submit(PooledLambda.obtainRunnable(
                        BatteryStatsImpl::copyFromAllUidsCpuTimes,
                        mStats, onBattery, onBatteryScreenOff).recycleOnUse());
            }
        }
        return null;
    }

    @Override
    public Future<?> scheduleSyncDueToScreenStateChange(int flags, boolean onBattery,
            boolean onBatteryScreenOff, int screenState, int[] perDisplayScreenStates) {
        synchronized (BatteryExternalStatsWorker.this) {
            if (mCurrentFuture == null || (mUpdateFlags & UPDATE_CPU) == 0) {
                mOnBattery = onBattery;
                mOnBatteryScreenOff = onBatteryScreenOff;
                mUseLatestStates = false;
            }
            // always update screen state
            mScreenState = screenState;
            mPerDisplayScreenStates = perDisplayScreenStates;
            return scheduleSyncLocked("screen-state", flags);
        }
    }

    @Override
    public Future<?> scheduleCpuSyncDueToWakelockChange(long delayMillis) {
        synchronized (BatteryExternalStatsWorker.this) {
            mWakelockChangesUpdate = scheduleDelayedSyncLocked(mWakelockChangesUpdate,
                    () -> {
                        scheduleSync("wakelock-change", UPDATE_CPU);
                        scheduleRunnable(() -> mStats.postBatteryNeedsCpuUpdateMsg());
                    },
                    delayMillis);
            return mWakelockChangesUpdate;
        }
    }

    @Override
    public void cancelCpuSyncDueToWakelockChange() {
        synchronized (BatteryExternalStatsWorker.this) {
            if (mWakelockChangesUpdate != null) {
                mWakelockChangesUpdate.cancel(false);
                mWakelockChangesUpdate = null;
            }
        }
    }

    @Override
    public Future<?> scheduleSyncDueToBatteryLevelChange(long delayMillis) {
        synchronized (BatteryExternalStatsWorker.this) {
            mBatteryLevelSync = scheduleDelayedSyncLocked(mBatteryLevelSync,
                    () -> scheduleSync("battery-level", UPDATE_ALL),
                    delayMillis);
            return mBatteryLevelSync;
        }
    }

    @GuardedBy("this")
    private void cancelSyncDueToBatteryLevelChangeLocked() {
        if (mBatteryLevelSync != null) {
            mBatteryLevelSync.cancel(false);
            mBatteryLevelSync = null;
        }
    }

    /**
     * Schedule a sync {@param syncRunnable} with a delay. If there's already a scheduled sync, a
     * new sync won't be scheduled unless it is being scheduled to run immediately (delayMillis=0).
     *
     * @param lastScheduledSync the task which was earlier scheduled to run
     * @param syncRunnable the task that needs to be scheduled to run
     * @param delayMillis time after which {@param syncRunnable} needs to be scheduled
     * @return scheduled {@link Future} which can be used to check if task is completed or to
     *         cancel it if needed
     */
    @GuardedBy("this")
    private Future<?> scheduleDelayedSyncLocked(Future<?> lastScheduledSync, Runnable syncRunnable,
            long delayMillis) {
        if (mExecutorService.isShutdown()) {
            return CompletableFuture.failedFuture(new IllegalStateException("worker shutdown"));
        }

        if (lastScheduledSync != null) {
            // If there's already a scheduled task, leave it as is if we're trying to
            // re-schedule it again with a delay, otherwise cancel and re-schedule it.
            if (delayMillis == 0) {
                lastScheduledSync.cancel(false);
            } else {
                return lastScheduledSync;
            }
        }

        return mExecutorService.schedule(syncRunnable, delayMillis, TimeUnit.MILLISECONDS);
    }

    public synchronized Future<?> scheduleWrite() {
        if (mExecutorService.isShutdown()) {
            return CompletableFuture.failedFuture(new IllegalStateException("worker shutdown"));
        }

        scheduleSyncLocked("write", UPDATE_ALL);
        // Since we use a single threaded executor, we can assume the next scheduled task's
        // Future finishes after the sync.
        return mExecutorService.submit(mWriteTask);
    }

    /**
     * Schedules a task to run on the BatteryExternalStatsWorker thread. If scheduling more work
     * within the task, never wait on the resulting Future. This will result in a deadlock.
     */
    public synchronized void scheduleRunnable(Runnable runnable) {
        if (!mExecutorService.isShutdown()) {
            mExecutorService.submit(runnable);
        }
    }

    public void shutdown() {
        mExecutorService.shutdownNow();
    }

    @GuardedBy("this")
    private Future<?> scheduleSyncLocked(String reason, int flags) {
        if (mExecutorService.isShutdown()) {
            return CompletableFuture.failedFuture(new IllegalStateException("worker shutdown"));
        }

        if (mCurrentFuture == null) {
            mUpdateFlags = flags;
            mCurrentReason = reason;
            mCurrentFuture = mExecutorService.submit(mSyncTask);
        }
        mUpdateFlags |= flags;
        return mCurrentFuture;
    }

    long getLastCollectionTimeStamp() {
        synchronized (this) {
            return mLastCollectionTimeStamp;
        }
    }

    private final Runnable mSyncTask = new Runnable() {
        @Override
        public void run() {
            // Capture a snapshot of the state we are meant to process.
            final int updateFlags;
            final String reason;
            final int[] uidsToRemove;
            final boolean onBattery;
            final boolean onBatteryScreenOff;
            final int screenState;
            final int[] displayScreenStates;
            final boolean useLatestStates;
            synchronized (BatteryExternalStatsWorker.this) {
                updateFlags = mUpdateFlags;
                reason = mCurrentReason;
                uidsToRemove = mUidsToRemove.size() > 0 ? mUidsToRemove.toArray() : EmptyArray.INT;
                onBattery = mOnBattery;
                onBatteryScreenOff = mOnBatteryScreenOff;
                screenState = mScreenState;
                displayScreenStates = mPerDisplayScreenStates;
                useLatestStates = mUseLatestStates;
                mUpdateFlags = 0;
                mCurrentReason = null;
                mUidsToRemove.clear();
                mCurrentFuture = null;
                mUseLatestStates = true;
                if (updateFlags == UPDATE_ALL) {
                    cancelSyncDueToBatteryLevelChangeLocked();
                }
                if ((updateFlags & UPDATE_CPU) != 0) {
                    cancelCpuSyncDueToWakelockChange();
                }
            }

            try {
                synchronized (mWorkerLock) {
                    if (DEBUG) {
                        Slog.d(TAG, "begin updateExternalStatsSync reason=" + reason);
                    }
                    try {
                        updateExternalStatsLocked(reason, updateFlags, onBattery,
                                onBatteryScreenOff, screenState, displayScreenStates,
                                useLatestStates);
                    } finally {
                        if (DEBUG) {
                            Slog.d(TAG, "end updateExternalStatsSync");
                        }
                    }
                }

                if ((updateFlags & UPDATE_CPU) != 0) {
                    mStats.copyFromAllUidsCpuTimes();
                }

                // Clean up any UIDs if necessary.
                synchronized (mStats) {
                    for (int uid : uidsToRemove) {
                        FrameworkStatsLog.write(FrameworkStatsLog.ISOLATED_UID_CHANGED, -1, uid,
                                FrameworkStatsLog.ISOLATED_UID_CHANGED__EVENT__REMOVED);
                        mStats.maybeRemoveIsolatedUidLocked(uid, SystemClock.elapsedRealtime(),
                                SystemClock.uptimeMillis());
                    }
                    mStats.clearPendingRemovedUids();
                }
            } catch (Exception e) {
                Slog.wtf(TAG, "Error updating external stats: ", e);
            }

            if ((updateFlags & UPDATE_ALL) == UPDATE_ALL) {
                synchronized (BatteryExternalStatsWorker.this) {
                    mLastCollectionTimeStamp = SystemClock.elapsedRealtime();
                }
            }
        }
    };

    private final Runnable mWriteTask = new Runnable() {
        @Override
        public void run() {
            synchronized (mStats) {
                mStats.writeAsyncLocked();
            }
        }
    };

    @GuardedBy("mWorkerLock")
    private void updateExternalStatsLocked(final String reason, int updateFlags, boolean onBattery,
            boolean onBatteryScreenOff, int screenState, int[] displayScreenStates,
            boolean useLatestStates) {
        // We will request data from external processes asynchronously, and wait on a timeout.
        SynchronousResultReceiver wifiReceiver = null;
        SynchronousResultReceiver bluetoothReceiver = null;
        CompletableFuture<ModemActivityInfo> modemFuture = CompletableFuture.completedFuture(null);
        boolean railUpdated = false;

        CompletableFuture<EnergyConsumerResult[]> futureECRs = getMeasuredEnergyLocked(updateFlags);

        if ((updateFlags & BatteryStatsImpl.ExternalStatsSync.UPDATE_WIFI) != 0) {
            // We were asked to fetch WiFi data.
            // Only fetch WiFi power data if it is supported.
            if (mWifiManager != null && mWifiManager.isEnhancedPowerReportingSupported()) {
                SynchronousResultReceiver tempWifiReceiver = new SynchronousResultReceiver("wifi");
                mWifiManager.getWifiActivityEnergyInfoAsync(
                        new Executor() {
                            @Override
                            public void execute(Runnable runnable) {
                                // run the listener on the binder thread, if it was run on the main
                                // thread it would deadlock since we would be waiting on ourselves
                                runnable.run();
                            }
                        },
                        info -> {
                            Bundle bundle = new Bundle();
                            bundle.putParcelable(BatteryStats.RESULT_RECEIVER_CONTROLLER_KEY, info);
                            tempWifiReceiver.send(0, bundle);
                        }
                );
                wifiReceiver = tempWifiReceiver;
            }
            synchronized (mStats) {
                mStats.updateRailStatsLocked();
            }
            railUpdated = true;
        }

        if ((updateFlags & BatteryStatsImpl.ExternalStatsSync.UPDATE_BT) != 0) {
            // We were asked to fetch Bluetooth data.
            final BluetoothAdapter adapter = BluetoothAdapter.getDefaultAdapter();
            if (adapter != null) {
                SynchronousResultReceiver resultReceiver =
                        new SynchronousResultReceiver("bluetooth");
                adapter.requestControllerActivityEnergyInfo(
                        Runnable::run,
<<<<<<< HEAD
                        info -> {
                            Bundle bundle = new Bundle();
                            bundle.putParcelable(BatteryStats.RESULT_RECEIVER_CONTROLLER_KEY,
                                    info);
                            resultReceiver.send(0, bundle);
=======
                        new BluetoothAdapter.OnBluetoothActivityEnergyInfoCallback() {
                            @Override
                            public void onBluetoothActivityEnergyInfoAvailable(
                                    BluetoothActivityEnergyInfo info) {
                                Bundle bundle = new Bundle();
                                bundle.putParcelable(
                                        BatteryStats.RESULT_RECEIVER_CONTROLLER_KEY, info);
                                resultReceiver.send(0, bundle);
                            }

                            @Override
                            public void onBluetoothActivityEnergyInfoError(int errorCode) {
                                Slog.w(TAG, "error reading Bluetooth stats: " + errorCode);
                                Bundle bundle = new Bundle();
                                bundle.putParcelable(
                                        BatteryStats.RESULT_RECEIVER_CONTROLLER_KEY, null);
                                resultReceiver.send(0, bundle);
                            }
>>>>>>> def18d0c
                        }
                );
                bluetoothReceiver = resultReceiver;
            }
        }

        if ((updateFlags & BatteryStatsImpl.ExternalStatsSync.UPDATE_RADIO) != 0) {
            // We were asked to fetch Telephony data.
            if (mTelephony != null) {
                CompletableFuture<ModemActivityInfo> temp = new CompletableFuture<>();
                mTelephony.requestModemActivityInfo(Runnable::run,
                        new OutcomeReceiver<ModemActivityInfo,
                                TelephonyManager.ModemActivityInfoException>() {
                            @Override
                            public void onResult(ModemActivityInfo result) {
                                temp.complete(result);
                            }

                            @Override
                            public void onError(TelephonyManager.ModemActivityInfoException e) {
                                Slog.w(TAG, "error reading modem stats:" + e);
                                temp.complete(null);
                            }
                        });
                modemFuture = temp;
            }
            if (!railUpdated) {
                synchronized (mStats) {
                    mStats.updateRailStatsLocked();
                }
            }
        }

        if ((updateFlags & BatteryStatsImpl.ExternalStatsSync.UPDATE_RPM) != 0) {
            // Collect the latest low power stats without holding the mStats lock.
            mStats.fillLowPowerStats();
        }

        final WifiActivityEnergyInfo wifiInfo = awaitControllerInfo(wifiReceiver);
        final BluetoothActivityEnergyInfo bluetoothInfo = awaitControllerInfo(bluetoothReceiver);
        ModemActivityInfo modemInfo = null;
        try {
            modemInfo = modemFuture.get(EXTERNAL_STATS_SYNC_TIMEOUT_MILLIS,
                    TimeUnit.MILLISECONDS);
        } catch (TimeoutException | InterruptedException e) {
            Slog.w(TAG, "timeout or interrupt reading modem stats: " + e);
        } catch (ExecutionException e) {
            Slog.w(TAG, "exception reading modem stats: " + e.getCause());
        }

        final MeasuredEnergySnapshot.MeasuredEnergyDeltaData measuredEnergyDeltas;
        if (mMeasuredEnergySnapshot == null || futureECRs == null) {
            measuredEnergyDeltas = null;
        } else {
            final int voltageMv;
            synchronized (mStats) {
                voltageMv = mStats.getBatteryVoltageMvLocked();
            }

            EnergyConsumerResult[] ecrs;
            try {
                ecrs = futureECRs.get(EXTERNAL_STATS_SYNC_TIMEOUT_MILLIS, TimeUnit.MILLISECONDS);
            } catch (TimeoutException | InterruptedException e) {
                // TODO (b/180519623): Invalidate the MeasuredEnergy derived data until next reset.
                Slog.w(TAG, "timeout or interrupt reading getEnergyConsumedAsync: " + e);
                ecrs = null;
            } catch (ExecutionException e) {
                Slog.wtf(TAG, "exception reading getEnergyConsumedAsync: " + e.getCause());
                ecrs = null;
            }

            measuredEnergyDeltas = mMeasuredEnergySnapshot.updateAndGetDelta(ecrs, voltageMv);
        }

        final long elapsedRealtime = SystemClock.elapsedRealtime();
        final long uptime = SystemClock.uptimeMillis();
        final long elapsedRealtimeUs = elapsedRealtime * 1000;
        final long uptimeUs = uptime * 1000;

        // Now that we have finally received all the data, we can tell mStats about it.
        synchronized (mStats) {
            mStats.addHistoryEventLocked(
                    elapsedRealtime,
                    uptime,
                    BatteryStats.HistoryItem.EVENT_COLLECT_EXTERNAL_STATS,
                    reason, 0);

            if ((updateFlags & UPDATE_CPU) != 0) {
                if (useLatestStates) {
                    onBattery = mStats.isOnBatteryLocked();
                    onBatteryScreenOff = mStats.isOnBatteryScreenOffLocked();
                }

                final long[] cpuClusterChargeUC;
                if (measuredEnergyDeltas == null) {
                    cpuClusterChargeUC = null;
                } else {
                    cpuClusterChargeUC = measuredEnergyDeltas.cpuClusterChargeUC;
                }
                mStats.updateCpuTimeLocked(onBattery, onBatteryScreenOff, cpuClusterChargeUC);
            }

            if (updateFlags == UPDATE_ALL) {
                mStats.updateKernelWakelocksLocked(elapsedRealtimeUs);
                mStats.updateKernelMemoryBandwidthLocked(elapsedRealtimeUs);
            }

            if ((updateFlags & UPDATE_RPM) != 0) {
                mStats.updateRpmStatsLocked(elapsedRealtimeUs);
            }

            // Inform mStats about each applicable measured energy (unless addressed elsewhere).
            if (measuredEnergyDeltas != null) {
                final long[] displayChargeUC = measuredEnergyDeltas.displayChargeUC;
                if (displayChargeUC != null && displayChargeUC.length > 0) {
                    // If updating, pass in what BatteryExternalStatsWorker thinks
                    // displayScreenStates is.
                    mStats.updateDisplayMeasuredEnergyStatsLocked(displayChargeUC,
                            displayScreenStates, elapsedRealtime);
                }

                final long gnssChargeUC = measuredEnergyDeltas.gnssChargeUC;
                if (gnssChargeUC != MeasuredEnergySnapshot.UNAVAILABLE) {
                    mStats.updateGnssMeasuredEnergyStatsLocked(gnssChargeUC, elapsedRealtime);
                }
            }
            // Inform mStats about each applicable custom energy bucket.
            if (measuredEnergyDeltas != null
                    && measuredEnergyDeltas.otherTotalChargeUC != null) {
                // Iterate over the custom (EnergyConsumerType.OTHER) ordinals.
                for (int ord = 0; ord < measuredEnergyDeltas.otherTotalChargeUC.length; ord++) {
                    long totalEnergy = measuredEnergyDeltas.otherTotalChargeUC[ord];
                    SparseLongArray uidEnergies = measuredEnergyDeltas.otherUidChargesUC[ord];
                    mStats.updateCustomMeasuredEnergyStatsLocked(ord, totalEnergy, uidEnergies);
                }
            }

            if (bluetoothInfo != null) {
                if (bluetoothInfo.isValid()) {
                    final long btChargeUC = measuredEnergyDeltas != null
                            ? measuredEnergyDeltas.bluetoothChargeUC
                            : MeasuredEnergySnapshot.UNAVAILABLE;
                    mStats.updateBluetoothStateLocked(bluetoothInfo,
                            btChargeUC, elapsedRealtime, uptime);
                } else {
                    Slog.w(TAG, "bluetooth info is invalid: " + bluetoothInfo);
                }
            }
        }

        // WiFi and Modem state are updated without the mStats lock held, because they
        // do some network stats retrieval before internally grabbing the mStats lock.

        if (wifiInfo != null) {
            if (wifiInfo.isValid()) {
                final long wifiChargeUC = measuredEnergyDeltas != null ?
                        measuredEnergyDeltas.wifiChargeUC : MeasuredEnergySnapshot.UNAVAILABLE;
                final NetworkStatsManager networkStatsManager = mInjector.getSystemService(
                        NetworkStatsManager.class);
                mStats.updateWifiState(extractDeltaLocked(wifiInfo),
                        wifiChargeUC, elapsedRealtime, uptime, networkStatsManager);
            } else {
                Slog.w(TAG, "wifi info is invalid: " + wifiInfo);
            }
        }

        if (modemInfo != null) {
            final long mobileRadioChargeUC = measuredEnergyDeltas != null
                    ? measuredEnergyDeltas.mobileRadioChargeUC : MeasuredEnergySnapshot.UNAVAILABLE;
            final NetworkStatsManager networkStatsManager = mInjector.getSystemService(
                    NetworkStatsManager.class);
            mStats.noteModemControllerActivity(modemInfo, mobileRadioChargeUC, elapsedRealtime,
                    uptime, networkStatsManager);
        }

        if (updateFlags == UPDATE_ALL) {
            // This helps mStats deal with ignoring data from prior to resets.
            mStats.informThatAllExternalStatsAreFlushed();
        }
    }

    /**
     * Helper method to extract the Parcelable controller info from a
     * SynchronousResultReceiver.
     */
    private static <T extends Parcelable> T awaitControllerInfo(
            @Nullable SynchronousResultReceiver receiver) {
        if (receiver == null) {
            return null;
        }

        try {
            final SynchronousResultReceiver.Result result =
                    receiver.awaitResult(EXTERNAL_STATS_SYNC_TIMEOUT_MILLIS);
            if (result.bundle != null) {
                // This is the final destination for the Bundle.
                result.bundle.setDefusable(true);

                final T data = result.bundle.getParcelable(
                        BatteryStats.RESULT_RECEIVER_CONTROLLER_KEY);
                if (data != null) {
                    return data;
                }
            }
        } catch (TimeoutException e) {
            Slog.w(TAG, "timeout reading " + receiver.getName() + " stats");
        }
        return null;
    }

    @GuardedBy("mWorkerLock")
    private WifiActivityEnergyInfo extractDeltaLocked(WifiActivityEnergyInfo latest) {
        final long timePeriodMs = latest.getTimeSinceBootMillis()
                - mLastWifiInfo.getTimeSinceBootMillis();
        final long lastScanMs = mLastWifiInfo.getControllerScanDurationMillis();
        final long lastIdleMs = mLastWifiInfo.getControllerIdleDurationMillis();
        final long lastTxMs = mLastWifiInfo.getControllerTxDurationMillis();
        final long lastRxMs = mLastWifiInfo.getControllerRxDurationMillis();
        final long lastEnergy = mLastWifiInfo.getControllerEnergyUsedMicroJoules();

        final long deltaTimeSinceBootMillis = latest.getTimeSinceBootMillis();
        final int deltaStackState = latest.getStackState();
        final long deltaControllerTxDurationMillis;
        final long deltaControllerRxDurationMillis;
        final long deltaControllerScanDurationMillis;
        final long deltaControllerIdleDurationMillis;
        final long deltaControllerEnergyUsedMicroJoules;

        final long txTimeMs = latest.getControllerTxDurationMillis() - lastTxMs;
        final long rxTimeMs = latest.getControllerRxDurationMillis() - lastRxMs;
        final long idleTimeMs = latest.getControllerIdleDurationMillis() - lastIdleMs;
        final long scanTimeMs = latest.getControllerScanDurationMillis() - lastScanMs;

        final boolean wasReset;
        if (txTimeMs < 0 || rxTimeMs < 0 || scanTimeMs < 0 || idleTimeMs < 0) {
            // The stats were reset by the WiFi system (which is why our delta is negative).
            // Returns the unaltered stats. The total on time should not exceed the time
            // duration between reports.
            final long totalOnTimeMs = latest.getControllerTxDurationMillis()
                    + latest.getControllerRxDurationMillis()
                    + latest.getControllerIdleDurationMillis();
            if (totalOnTimeMs <= timePeriodMs + MAX_WIFI_STATS_SAMPLE_ERROR_MILLIS) {
                deltaControllerEnergyUsedMicroJoules = latest.getControllerEnergyUsedMicroJoules();
                deltaControllerRxDurationMillis = latest.getControllerRxDurationMillis();
                deltaControllerTxDurationMillis = latest.getControllerTxDurationMillis();
                deltaControllerIdleDurationMillis = latest.getControllerIdleDurationMillis();
                deltaControllerScanDurationMillis = latest.getControllerScanDurationMillis();
            } else {
                deltaControllerEnergyUsedMicroJoules = 0;
                deltaControllerRxDurationMillis = 0;
                deltaControllerTxDurationMillis = 0;
                deltaControllerIdleDurationMillis = 0;
                deltaControllerScanDurationMillis = 0;
            }
            wasReset = true;
        } else {
            // These times seem to be the most reliable.
            deltaControllerTxDurationMillis = txTimeMs;
            deltaControllerRxDurationMillis = rxTimeMs;
            deltaControllerScanDurationMillis = scanTimeMs;
            deltaControllerIdleDurationMillis = idleTimeMs;
            deltaControllerEnergyUsedMicroJoules =
                    Math.max(0, latest.getControllerEnergyUsedMicroJoules() - lastEnergy);
            wasReset = false;
        }

        mLastWifiInfo = latest;
        WifiActivityEnergyInfo delta = new WifiActivityEnergyInfo(
                deltaTimeSinceBootMillis,
                deltaStackState,
                deltaControllerTxDurationMillis,
                deltaControllerRxDurationMillis,
                deltaControllerScanDurationMillis,
                deltaControllerIdleDurationMillis,
                deltaControllerEnergyUsedMicroJoules);
        if (wasReset) {
            Slog.v(TAG, "WiFi energy data was reset, new WiFi energy data is " + delta);
        }
        return delta;
    }

    /**
     * Map the {@link EnergyConsumerType}s in the given energyArray to
     * their corresponding {@link MeasuredEnergyStats.StandardPowerBucket}s.
     * Does not include custom energy buckets (which are always, by definition, supported).
     *
     * @return array with true for index i if standard energy bucket i is supported.
     */
    private static @Nullable boolean[] getSupportedEnergyBuckets(
            SparseArray<EnergyConsumer> idToConsumer) {
        if (idToConsumer == null) {
            return null;
        }
        final boolean[] buckets = new boolean[MeasuredEnergyStats.NUMBER_STANDARD_POWER_BUCKETS];
        final int size = idToConsumer.size();
        for (int idx = 0; idx < size; idx++) {
            final EnergyConsumer consumer = idToConsumer.valueAt(idx);
            switch (consumer.type) {
                case EnergyConsumerType.BLUETOOTH:
                    buckets[MeasuredEnergyStats.POWER_BUCKET_BLUETOOTH] = true;
                    break;
                case EnergyConsumerType.CPU_CLUSTER:
                    buckets[MeasuredEnergyStats.POWER_BUCKET_CPU] = true;
                    break;
                case EnergyConsumerType.GNSS:
                    buckets[MeasuredEnergyStats.POWER_BUCKET_GNSS] = true;
                    break;
                case EnergyConsumerType.MOBILE_RADIO:
                    buckets[MeasuredEnergyStats.POWER_BUCKET_MOBILE_RADIO] = true;
                    break;
                case EnergyConsumerType.DISPLAY:
                    buckets[MeasuredEnergyStats.POWER_BUCKET_SCREEN_ON] = true;
                    buckets[MeasuredEnergyStats.POWER_BUCKET_SCREEN_DOZE] = true;
                    buckets[MeasuredEnergyStats.POWER_BUCKET_SCREEN_OTHER] = true;
                    break;
                case EnergyConsumerType.WIFI:
                    buckets[MeasuredEnergyStats.POWER_BUCKET_WIFI] = true;
                    break;
            }
        }
        return buckets;
    }

    /** Get all {@link EnergyConsumerResult}s with the latest energy usage since boot. */
    @GuardedBy("mWorkerLock")
    @Nullable
    private CompletableFuture<EnergyConsumerResult[]> getEnergyConsumptionData() {
        return getEnergyConsumptionData(new int[0]);
    }

    /**
     * Get {@link EnergyConsumerResult}s of the specified {@link EnergyConsumer} ids with the latest
     * energy usage since boot.
     */
    @GuardedBy("mWorkerLock")
    @Nullable
    private CompletableFuture<EnergyConsumerResult[]> getEnergyConsumptionData(int[] consumerIds) {
        return mPowerStatsInternal.getEnergyConsumedAsync(consumerIds);
    }

    /** Fetch EnergyConsumerResult[] for supported subsystems based on the given updateFlags. */
    @VisibleForTesting
    @GuardedBy("mWorkerLock")
    @Nullable
    public CompletableFuture<EnergyConsumerResult[]> getMeasuredEnergyLocked(
            @ExternalUpdateFlag int flags) {
        if (mMeasuredEnergySnapshot == null || mPowerStatsInternal == null) return null;

        if (flags == UPDATE_ALL) {
            // Gotta catch 'em all... including custom (non-specific) subsystems
            return getEnergyConsumptionData();
        }

        final IntArray energyConsumerIds = new IntArray();
        if ((flags & UPDATE_BT) != 0) {
            addEnergyConsumerIdLocked(energyConsumerIds, EnergyConsumerType.BLUETOOTH);
        }
        if ((flags & UPDATE_CPU) != 0) {
            addEnergyConsumerIdLocked(energyConsumerIds, EnergyConsumerType.CPU_CLUSTER);
        }
        if ((flags & UPDATE_DISPLAY) != 0) {
            addEnergyConsumerIdLocked(energyConsumerIds, EnergyConsumerType.DISPLAY);
        }
        if ((flags & UPDATE_RADIO) != 0) {
            addEnergyConsumerIdLocked(energyConsumerIds, EnergyConsumerType.MOBILE_RADIO);
        }
        if ((flags & UPDATE_WIFI) != 0) {
            addEnergyConsumerIdLocked(energyConsumerIds, EnergyConsumerType.WIFI);
        }

        if (energyConsumerIds.size() == 0) {
            return null;
        }
        return getEnergyConsumptionData(energyConsumerIds.toArray());
    }

    @GuardedBy("mWorkerLock")
    private void addEnergyConsumerIdLocked(
            IntArray energyConsumerIds, @EnergyConsumerType int type) {
        final int[] consumerIds = mEnergyConsumerTypeToIdMap.get(type);
        if (consumerIds == null) return;
        energyConsumerIds.addAll(consumerIds);
    }

    /** Populates the cached type->ids map, and returns the (inverse) id->EnergyConsumer map. */
    @GuardedBy("mWorkerLock")
    private @Nullable SparseArray<EnergyConsumer> populateEnergyConsumerSubsystemMapsLocked() {
        if (mPowerStatsInternal == null) {
            return null;
        }
        final EnergyConsumer[] energyConsumers = mPowerStatsInternal.getEnergyConsumerInfo();
        if (energyConsumers == null || energyConsumers.length == 0) {
            return null;
        }

        // Maps id -> EnergyConsumer (1:1 map)
        final SparseArray<EnergyConsumer> idToConsumer = new SparseArray<>(energyConsumers.length);
        // Maps type -> {ids} (1:n map, since multiple ids might have the same type)
        final SparseArray<IntArray> tempTypeToId = new SparseArray<>();

        // Add all expected EnergyConsumers to the maps
        for (final EnergyConsumer consumer : energyConsumers) {
            // Check for inappropriate ordinals
            if (consumer.ordinal != 0) {
                switch (consumer.type) {
                    case EnergyConsumerType.OTHER:
                    case EnergyConsumerType.CPU_CLUSTER:
                    case EnergyConsumerType.DISPLAY:
                        break;
                    default:
                        Slog.w(TAG, "EnergyConsumer '" + consumer.name + "' has unexpected ordinal "
                                + consumer.ordinal + " for type " + consumer.type);
                        continue; // Ignore this consumer
                }
            }
            idToConsumer.put(consumer.id, consumer);

            IntArray ids = tempTypeToId.get(consumer.type);
            if (ids == null) {
                ids = new IntArray();
                tempTypeToId.put(consumer.type, ids);
            }
            ids.add(consumer.id);
        }

        mEnergyConsumerTypeToIdMap = new SparseArray<>(tempTypeToId.size());
        // Populate mEnergyConsumerTypeToIdMap with EnergyConsumer type to ids mappings
        final int size = tempTypeToId.size();
        for (int i = 0; i < size; i++) {
            final int consumerType = tempTypeToId.keyAt(i);
            final int[] consumerIds = tempTypeToId.valueAt(i).toArray();
            mEnergyConsumerTypeToIdMap.put(consumerType, consumerIds);
        }
        return idToConsumer;
    }
}<|MERGE_RESOLUTION|>--- conflicted
+++ resolved
@@ -560,13 +560,6 @@
                         new SynchronousResultReceiver("bluetooth");
                 adapter.requestControllerActivityEnergyInfo(
                         Runnable::run,
-<<<<<<< HEAD
-                        info -> {
-                            Bundle bundle = new Bundle();
-                            bundle.putParcelable(BatteryStats.RESULT_RECEIVER_CONTROLLER_KEY,
-                                    info);
-                            resultReceiver.send(0, bundle);
-=======
                         new BluetoothAdapter.OnBluetoothActivityEnergyInfoCallback() {
                             @Override
                             public void onBluetoothActivityEnergyInfoAvailable(
@@ -585,7 +578,6 @@
                                         BatteryStats.RESULT_RECEIVER_CONTROLLER_KEY, null);
                                 resultReceiver.send(0, bundle);
                             }
->>>>>>> def18d0c
                         }
                 );
                 bluetoothReceiver = resultReceiver;
