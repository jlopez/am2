--- conflicted
+++ resolved
@@ -157,12 +157,9 @@
         if ((pendingChange & UidRecord.CHANGE_PROCSTATE) != 0) {
             currentChange |= UidRecord.CHANGE_PROCSTATE;
         }
-<<<<<<< HEAD
-=======
         if ((pendingChange & UidRecord.CHANGE_PROCADJ) != 0) {
             currentChange |= UidRecord.CHANGE_PROCADJ;
         }
->>>>>>> 94b0559b
         return currentChange;
     }
 
