/*
 * Copyright (C) 2006-2011 The Android Open Source Project
 *
 * Licensed under the Apache License, Version 2.0 (the "License");
 * you may not use this file except in compliance with the License.
 * You may obtain a copy of the License at
 *
 *      http://www.apache.org/licenses/LICENSE-2.0
 *
 * Unless required by applicable law or agreed to in writing, software
 * distributed under the License is distributed on an "AS IS" BASIS,
 * WITHOUT WARRANTIES OR CONDITIONS OF ANY KIND, either express or implied.
 * See the License for the specific language governing permissions and
 * limitations under the License.
 */

package com.android.server.am;

import android.annotation.NonNull;
import android.app.ActivityThread;
import android.content.Context;
import android.database.ContentObserver;
import android.net.Uri;
import android.os.Bundle;
import android.provider.DeviceConfig;
import android.provider.Settings;
import android.widget.WidgetFlags;

import com.android.internal.annotations.VisibleForTesting;

import java.util.ArrayList;
import java.util.HashMap;
import java.util.HashSet;
import java.util.List;
import java.util.Map;
import java.util.Objects;

/**
 * Helper class for watching a set of core settings which the framework
 * propagates to application processes to avoid multiple lookups and potentially
 * disk I/O operations. Note: This class assumes that all core settings reside
 * in {@link Settings.Secure}.
 */
final class CoreSettingsObserver extends ContentObserver {
    private static final String LOG_TAG = CoreSettingsObserver.class.getSimpleName();

    private static class DeviceConfigEntry<T> {
        String namespace;
        String flag;
        String coreSettingKey;
        Class<T> type;
        T defaultValue;

        DeviceConfigEntry(String namespace, String flag, String coreSettingKey, Class<T> type,
                @NonNull T defaultValue) {
            this.namespace = namespace;
            this.flag = flag;
            this.coreSettingKey = coreSettingKey;
            this.type = type;
            this.defaultValue = Objects.requireNonNull(defaultValue);
        }
    }

    // mapping form property name to its type
    @VisibleForTesting
    static final Map<String, Class<?>> sSecureSettingToTypeMap = new HashMap<
            String, Class<?>>();
    @VisibleForTesting
    static final Map<String, Class<?>> sSystemSettingToTypeMap = new HashMap<
            String, Class<?>>();
    @VisibleForTesting
    static final Map<String, Class<?>> sGlobalSettingToTypeMap = new HashMap<
            String, Class<?>>();
    static final List<DeviceConfigEntry> sDeviceConfigEntries = new ArrayList<DeviceConfigEntry>();
    static {
        sSecureSettingToTypeMap.put(Settings.Secure.LONG_PRESS_TIMEOUT, int.class);
        sSecureSettingToTypeMap.put(Settings.Secure.MULTI_PRESS_TIMEOUT, int.class);
        // add other secure settings here...

        sSystemSettingToTypeMap.put(Settings.System.TIME_12_24, String.class);
        // add other system settings here...

        sGlobalSettingToTypeMap.put(Settings.Global.DEBUG_VIEW_ATTRIBUTES, int.class);
        sGlobalSettingToTypeMap.put(
                Settings.Global.DEBUG_VIEW_ATTRIBUTES_APPLICATION_PACKAGE, String.class);
        sGlobalSettingToTypeMap.put(
                Settings.Global.GLOBAL_SETTINGS_ANGLE_DEBUG_PACKAGE, String.class);
        sGlobalSettingToTypeMap.put(
                Settings.Global.GLOBAL_SETTINGS_ANGLE_GL_DRIVER_ALL_ANGLE, String.class);
        sGlobalSettingToTypeMap.put(
                Settings.Global.GLOBAL_SETTINGS_ANGLE_GL_DRIVER_SELECTION_PKGS, String.class);
        sGlobalSettingToTypeMap.put(
                Settings.Global.GLOBAL_SETTINGS_ANGLE_GL_DRIVER_SELECTION_VALUES, String.class);
        sGlobalSettingToTypeMap.put(
                Settings.Global.GLOBAL_SETTINGS_ANGLE_ALLOWLIST, String.class);
        sGlobalSettingToTypeMap.put(
                Settings.Global.GLOBAL_SETTINGS_SHOW_ANGLE_IN_USE_DIALOG_BOX, String.class);
        sGlobalSettingToTypeMap.put(Settings.Global.ENABLE_GPU_DEBUG_LAYERS, int.class);
        sGlobalSettingToTypeMap.put(Settings.Global.GPU_DEBUG_APP, String.class);
        sGlobalSettingToTypeMap.put(Settings.Global.GPU_DEBUG_LAYERS, String.class);
        sGlobalSettingToTypeMap.put(Settings.Global.GPU_DEBUG_LAYERS_GLES, String.class);
        sGlobalSettingToTypeMap.put(Settings.Global.GPU_DEBUG_LAYER_APP, String.class);
        sGlobalSettingToTypeMap.put(Settings.Global.UPDATABLE_DRIVER_ALL_APPS, int.class);
        sGlobalSettingToTypeMap.put(
<<<<<<< HEAD
                Settings.Global.GAME_DRIVER_PRERELEASE_OPT_IN_APPS, String.class);
        sGlobalSettingToTypeMap.put(Settings.Global.GAME_DRIVER_OPT_OUT_APPS, String.class);
        sGlobalSettingToTypeMap.put(Settings.Global.GAME_DRIVER_DENYLIST, String.class);
        sGlobalSettingToTypeMap.put(Settings.Global.GAME_DRIVER_ALLOWLIST, String.class);
        sGlobalSettingToTypeMap.put(Settings.Global.GAME_DRIVER_DENYLISTS, String.class);
        sGlobalSettingToTypeMap.put(Settings.Global.GAME_DRIVER_SPHAL_LIBRARIES, String.class);
=======
                Settings.Global.UPDATABLE_DRIVER_PRODUCTION_OPT_IN_APPS, String.class);
        sGlobalSettingToTypeMap.put(
                Settings.Global.UPDATABLE_DRIVER_PRERELEASE_OPT_IN_APPS, String.class);
        sGlobalSettingToTypeMap.put(
                Settings.Global.UPDATABLE_DRIVER_PRODUCTION_OPT_OUT_APPS, String.class);
        sGlobalSettingToTypeMap.put(
                Settings.Global.UPDATABLE_DRIVER_PRODUCTION_DENYLIST, String.class);
        sGlobalSettingToTypeMap.put(
                Settings.Global.UPDATABLE_DRIVER_PRODUCTION_ALLOWLIST, String.class);
        sGlobalSettingToTypeMap.put(
                Settings.Global.UPDATABLE_DRIVER_PRODUCTION_DENYLISTS, String.class);
        sGlobalSettingToTypeMap.put(Settings.Global.UPDATABLE_DRIVER_SPHAL_LIBRARIES, String.class);
>>>>>>> 463ff2e1
        // add other global settings here...

        sDeviceConfigEntries.add(new DeviceConfigEntry<Boolean>(
                DeviceConfig.NAMESPACE_WIDGET, WidgetFlags.ENABLE_CURSOR_DRAG_FROM_ANYWHERE,
                WidgetFlags.KEY_ENABLE_CURSOR_DRAG_FROM_ANYWHERE, boolean.class,
                WidgetFlags.ENABLE_CURSOR_DRAG_FROM_ANYWHERE_DEFAULT));
        sDeviceConfigEntries.add(new DeviceConfigEntry<Integer>(
                DeviceConfig.NAMESPACE_WIDGET, WidgetFlags.CURSOR_DRAG_MIN_ANGLE_FROM_VERTICAL,
                WidgetFlags.KEY_CURSOR_DRAG_MIN_ANGLE_FROM_VERTICAL, int.class,
                WidgetFlags.CURSOR_DRAG_MIN_ANGLE_FROM_VERTICAL_DEFAULT));
        sDeviceConfigEntries.add(new DeviceConfigEntry<Integer>(
                DeviceConfig.NAMESPACE_WIDGET, WidgetFlags.FINGER_TO_CURSOR_DISTANCE,
                WidgetFlags.KEY_FINGER_TO_CURSOR_DISTANCE, int.class,
                WidgetFlags.FINGER_TO_CURSOR_DISTANCE_DEFAULT));
        sDeviceConfigEntries.add(new DeviceConfigEntry<Boolean>(
                DeviceConfig.NAMESPACE_WIDGET, WidgetFlags.ENABLE_INSERTION_HANDLE_GESTURES,
                WidgetFlags.KEY_ENABLE_INSERTION_HANDLE_GESTURES, boolean.class,
                WidgetFlags.ENABLE_INSERTION_HANDLE_GESTURES_DEFAULT));
        sDeviceConfigEntries.add(new DeviceConfigEntry<Integer>(
                DeviceConfig.NAMESPACE_WIDGET, WidgetFlags.INSERTION_HANDLE_DELTA_HEIGHT,
                WidgetFlags.KEY_INSERTION_HANDLE_DELTA_HEIGHT, int.class,
                WidgetFlags.INSERTION_HANDLE_DELTA_HEIGHT_DEFAULT));
        sDeviceConfigEntries.add(new DeviceConfigEntry<Integer>(
                DeviceConfig.NAMESPACE_WIDGET, WidgetFlags.INSERTION_HANDLE_OPACITY,
                WidgetFlags.KEY_INSERTION_HANDLE_OPACITY, int.class,
                WidgetFlags.INSERTION_HANDLE_OPACITY_DEFAULT));
        sDeviceConfigEntries.add(new DeviceConfigEntry<Boolean>(
                DeviceConfig.NAMESPACE_WIDGET, WidgetFlags.ENABLE_NEW_MAGNIFIER,
                WidgetFlags.KEY_ENABLE_NEW_MAGNIFIER, boolean.class,
                WidgetFlags.ENABLE_NEW_MAGNIFIER_DEFAULT));
        sDeviceConfigEntries.add(new DeviceConfigEntry<Float>(
                DeviceConfig.NAMESPACE_WIDGET, WidgetFlags.MAGNIFIER_ZOOM_FACTOR,
                WidgetFlags.KEY_MAGNIFIER_ZOOM_FACTOR, float.class,
                WidgetFlags.MAGNIFIER_ZOOM_FACTOR_DEFAULT));
        sDeviceConfigEntries.add(new DeviceConfigEntry<Float>(
                DeviceConfig.NAMESPACE_WIDGET, WidgetFlags.MAGNIFIER_ASPECT_RATIO,
                WidgetFlags.KEY_MAGNIFIER_ASPECT_RATIO, float.class,
                WidgetFlags.MAGNIFIER_ASPECT_RATIO_DEFAULT));
        // add other device configs here...
    }

    private final Bundle mCoreSettings = new Bundle();

    private final ActivityManagerService mActivityManagerService;

    public CoreSettingsObserver(ActivityManagerService activityManagerService) {
        super(activityManagerService.mHandler);
        mActivityManagerService = activityManagerService;
        beginObserveCoreSettings();
        sendCoreSettings();
    }

    public Bundle getCoreSettingsLocked() {
        return (Bundle) mCoreSettings.clone();
    }

    @Override
    public void onChange(boolean selfChange) {
        synchronized (mActivityManagerService) {
            sendCoreSettings();
        }
    }

    private void sendCoreSettings() {
        populateSettings(mCoreSettings, sSecureSettingToTypeMap);
        populateSettings(mCoreSettings, sSystemSettingToTypeMap);
        populateSettings(mCoreSettings, sGlobalSettingToTypeMap);
        populateSettingsFromDeviceConfig();
        mActivityManagerService.onCoreSettingsChange(mCoreSettings);
    }

    private void beginObserveCoreSettings() {
        for (String setting : sSecureSettingToTypeMap.keySet()) {
            Uri uri = Settings.Secure.getUriFor(setting);
            mActivityManagerService.mContext.getContentResolver().registerContentObserver(
                    uri, false, this);
        }

        for (String setting : sSystemSettingToTypeMap.keySet()) {
            Uri uri = Settings.System.getUriFor(setting);
            mActivityManagerService.mContext.getContentResolver().registerContentObserver(
                    uri, false, this);
        }

        for (String setting : sGlobalSettingToTypeMap.keySet()) {
            Uri uri = Settings.Global.getUriFor(setting);
            mActivityManagerService.mContext.getContentResolver().registerContentObserver(
                    uri, false, this);
        }

        HashSet<String> deviceConfigNamespaces = new HashSet<>();
        for (DeviceConfigEntry entry : sDeviceConfigEntries) {
            if (!deviceConfigNamespaces.contains(entry.namespace)) {
                DeviceConfig.addOnPropertiesChangedListener(
                        entry.namespace, ActivityThread.currentApplication().getMainExecutor(),
                        (DeviceConfig.Properties prop) -> onChange(false));
                deviceConfigNamespaces.add(entry.namespace);
            }
        }
    }

    @VisibleForTesting
    void populateSettings(Bundle snapshot, Map<String, Class<?>> map) {
        Context context = mActivityManagerService.mContext;
        for (Map.Entry<String, Class<?>> entry : map.entrySet()) {
            String setting = entry.getKey();
            final String value;
            if (map == sSecureSettingToTypeMap) {
                value = Settings.Secure.getString(context.getContentResolver(), setting);
            } else if (map == sSystemSettingToTypeMap) {
                value = Settings.System.getString(context.getContentResolver(), setting);
            } else {
                value = Settings.Global.getString(context.getContentResolver(), setting);
            }
            if (value == null) {
                snapshot.remove(setting);
                continue;
            }
            Class<?> type = entry.getValue();
            if (type == String.class) {
                snapshot.putString(setting, value);
            } else if (type == int.class) {
                snapshot.putInt(setting, Integer.parseInt(value));
            } else if (type == float.class) {
                snapshot.putFloat(setting, Float.parseFloat(value));
            } else if (type == long.class) {
                snapshot.putLong(setting, Long.parseLong(value));
            }
        }
    }

    @SuppressWarnings("unchecked")
    private void populateSettingsFromDeviceConfig() {
        for (DeviceConfigEntry<?> entry : sDeviceConfigEntries) {
            if (entry.type == String.class) {
                String defaultValue = ((DeviceConfigEntry<String>) entry).defaultValue;
                mCoreSettings.putString(entry.coreSettingKey,
                        DeviceConfig.getString(entry.namespace, entry.flag, defaultValue));
            } else if (entry.type == int.class) {
                int defaultValue = ((DeviceConfigEntry<Integer>) entry).defaultValue;
                mCoreSettings.putInt(entry.coreSettingKey,
                        DeviceConfig.getInt(entry.namespace, entry.flag, defaultValue));
            } else if (entry.type == float.class) {
                float defaultValue = ((DeviceConfigEntry<Float>) entry).defaultValue;
                mCoreSettings.putFloat(entry.coreSettingKey,
                        DeviceConfig.getFloat(entry.namespace, entry.flag, defaultValue));
            } else if (entry.type == long.class) {
                long defaultValue = ((DeviceConfigEntry<Long>) entry).defaultValue;
                mCoreSettings.putLong(entry.coreSettingKey,
                        DeviceConfig.getLong(entry.namespace, entry.flag, defaultValue));
            } else if (entry.type == boolean.class) {
                boolean defaultValue = ((DeviceConfigEntry<Boolean>) entry).defaultValue;
                mCoreSettings.putInt(entry.coreSettingKey,
                        DeviceConfig.getBoolean(entry.namespace, entry.flag, defaultValue) ? 1 : 0);
            }
        }
    }
}<|MERGE_RESOLUTION|>--- conflicted
+++ resolved
@@ -102,14 +102,6 @@
         sGlobalSettingToTypeMap.put(Settings.Global.GPU_DEBUG_LAYER_APP, String.class);
         sGlobalSettingToTypeMap.put(Settings.Global.UPDATABLE_DRIVER_ALL_APPS, int.class);
         sGlobalSettingToTypeMap.put(
-<<<<<<< HEAD
-                Settings.Global.GAME_DRIVER_PRERELEASE_OPT_IN_APPS, String.class);
-        sGlobalSettingToTypeMap.put(Settings.Global.GAME_DRIVER_OPT_OUT_APPS, String.class);
-        sGlobalSettingToTypeMap.put(Settings.Global.GAME_DRIVER_DENYLIST, String.class);
-        sGlobalSettingToTypeMap.put(Settings.Global.GAME_DRIVER_ALLOWLIST, String.class);
-        sGlobalSettingToTypeMap.put(Settings.Global.GAME_DRIVER_DENYLISTS, String.class);
-        sGlobalSettingToTypeMap.put(Settings.Global.GAME_DRIVER_SPHAL_LIBRARIES, String.class);
-=======
                 Settings.Global.UPDATABLE_DRIVER_PRODUCTION_OPT_IN_APPS, String.class);
         sGlobalSettingToTypeMap.put(
                 Settings.Global.UPDATABLE_DRIVER_PRERELEASE_OPT_IN_APPS, String.class);
@@ -122,7 +114,6 @@
         sGlobalSettingToTypeMap.put(
                 Settings.Global.UPDATABLE_DRIVER_PRODUCTION_DENYLISTS, String.class);
         sGlobalSettingToTypeMap.put(Settings.Global.UPDATABLE_DRIVER_SPHAL_LIBRARIES, String.class);
->>>>>>> 463ff2e1
         // add other global settings here...
 
         sDeviceConfigEntries.add(new DeviceConfigEntry<Boolean>(
