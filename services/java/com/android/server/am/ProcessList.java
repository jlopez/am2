--- conflicted
+++ resolved
@@ -42,6 +42,7 @@
 import static com.android.server.am.ActivityManagerDebugConfig.TAG_WITH_CLASS_NAME;
 import static com.android.server.am.ActivityManagerService.DISPATCH_PROCESSES_CHANGED_UI_MSG;
 import static com.android.server.am.ActivityManagerService.DISPATCH_PROCESS_DIED_UI_MSG;
+import static com.android.server.am.ActivityManagerService.IDLE_UIDS_MSG;
 import static com.android.server.am.ActivityManagerService.KILL_APP_ZYGOTE_DELAY_MS;
 import static com.android.server.am.ActivityManagerService.KILL_APP_ZYGOTE_MSG;
 import static com.android.server.am.ActivityManagerService.PERSISTENT_MASK;
@@ -126,6 +127,7 @@
 import com.android.internal.util.ArrayUtils;
 import com.android.internal.util.FrameworkStatsLog;
 import com.android.internal.util.MemInfoReader;
+import com.android.server.AppStateTracker;
 import com.android.server.LocalServices;
 import com.android.server.ServiceThread;
 import com.android.server.SystemConfig;
@@ -134,6 +136,7 @@
 import com.android.server.compat.PlatformCompat;
 import com.android.server.pm.dex.DexManager;
 import com.android.server.pm.parsing.pkg.AndroidPackage;
+import com.android.server.pm.pkg.PackageStateInternal;
 import com.android.server.wm.ActivityServiceConnectionsHolder;
 import com.android.server.wm.WindowManagerService;
 import com.android.server.wm.WindowProcessController;
@@ -360,11 +363,6 @@
     private static final long LMKD_RECONNECT_DELAY_MS = 1000;
 
     /**
-     * How long between a process kill and we actually receive its death recipient
-     */
-    static final int PROC_KILL_TIMEOUT = 2000; // 2 seconds;
-
-    /**
      * Native heap allocations will now have a non-zero tag in the most significant byte.
      * @see <a href="https://source.android.com/devices/tech/debug/tagged-pointers">Tagged
      * Pointers</a>
@@ -372,6 +370,16 @@
     @ChangeId
     @EnabledAfter(targetSdkVersion = Build.VERSION_CODES.Q)
     private static final long NATIVE_HEAP_POINTER_TAGGING = 135754954; // This is a bug id.
+
+    /**
+     * Native heap allocations in AppZygote process and its descendants will now have a
+     * non-zero tag in the most significant byte.
+     * @see <a href="https://source.android.com/devices/tech/debug/tagged-pointers">Tagged
+     * Pointers</a>
+     */
+    @ChangeId
+    @EnabledAfter(targetSdkVersion = Build.VERSION_CODES.S)
+    private static final long NATIVE_HEAP_POINTER_TAGGING_APP_ZYGOTE = 207557677;
 
     /**
      * Enable asynchronous (ASYNC) memory tag checking in this process. This
@@ -543,6 +551,12 @@
     @GuardedBy("mService")
     final ArrayMap<AppZygote, ArrayList<ProcessRecord>> mAppZygoteProcesses =
             new ArrayMap<AppZygote, ArrayList<ProcessRecord>>();
+
+    /**
+     * The list of apps in background restricted mode.
+     */
+    @GuardedBy("mService")
+    final ArraySet<ProcessRecord> mAppsInBackgroundRestricted = new ArraySet<>();
 
     private PlatformCompat mPlatformCompat = null;
 
@@ -1704,8 +1718,6 @@
             return Zygote.MEMORY_TAG_LEVEL_NONE;
         }
 
-<<<<<<< HEAD
-=======
         String defaultLevel = SystemProperties.get("persist.arm64.memtag.app_default");
         if ("sync".equals(defaultLevel)) {
             return Zygote.MEMORY_TAG_LEVEL_SYNC;
@@ -1713,7 +1725,6 @@
             return Zygote.MEMORY_TAG_LEVEL_ASYNC;
         }
 
->>>>>>> 9327327c
         // Check to see that the compat feature for TBI is enabled.
         if (mPlatformCompat.isChangeEnabled(NATIVE_HEAP_POINTER_TAGGING, app.info)) {
             return Zygote.MEMORY_TAG_LEVEL_TBI;
@@ -1745,6 +1756,16 @@
             level = Zygote.MEMORY_TAG_LEVEL_NONE;
         }
 
+        return level;
+    }
+
+    private int decideTaggingLevelForAppZygote(ProcessRecord app) {
+        int level = decideTaggingLevel(app);
+        // TBI ("fake" pointer tagging) in AppZygote is controlled by a separate compat feature.
+        if (!mPlatformCompat.isChangeEnabled(NATIVE_HEAP_POINTER_TAGGING_APP_ZYGOTE, app.info)
+                && level == Zygote.MEMORY_TAG_LEVEL_TBI) {
+            level = Zygote.MEMORY_TAG_LEVEL_NONE;
+        }
         return level;
     }
 
@@ -1800,13 +1821,14 @@
         if (app.isPendingStart()) {
             return true;
         }
-        long startTime = SystemClock.uptimeMillis();
+        final long startUptime = SystemClock.uptimeMillis();
+        final long startElapsedTime = SystemClock.elapsedRealtime();
         if (app.getPid() > 0 && app.getPid() != ActivityManagerService.MY_PID) {
-            checkSlow(startTime, "startProcess: removing from pids map");
+            checkSlow(startUptime, "startProcess: removing from pids map");
             mService.removePidLocked(app.getPid(), app);
             app.setBindMountPending(false);
             mService.mHandler.removeMessages(PROC_START_TIMEOUT_MSG, app);
-            checkSlow(startTime, "startProcess: done removing from pids map");
+            checkSlow(startUptime, "startProcess: done removing from pids map");
             app.setPid(0);
             app.setStartSeq(0);
         }
@@ -1819,9 +1841,9 @@
                 "startProcessLocked removing on hold: " + app);
         mService.mProcessesOnHold.remove(app);
 
-        checkSlow(startTime, "startProcess: starting to update cpu stats");
+        checkSlow(startUptime, "startProcess: starting to update cpu stats");
         mService.updateCpuStats();
-        checkSlow(startTime, "startProcess: done updating cpu stats");
+        checkSlow(startUptime, "startProcess: done updating cpu stats");
 
         try {
             final int userId = UserHandle.getUserId(app.uid);
@@ -1838,7 +1860,7 @@
             if (!app.isolated) {
                 int[] permGids = null;
                 try {
-                    checkSlow(startTime, "startProcess: getting gids from package manager");
+                    checkSlow(startUptime, "startProcess: getting gids from package manager");
                     final IPackageManager pm = AppGlobals.getPackageManager();
                     permGids = pm.getPackageGids(app.info.packageName,
                             MATCH_DIRECT_BOOT_AUTO, app.userId);
@@ -1876,7 +1898,7 @@
                 gids = computeGidsForProcess(mountExternal, uid, permGids, externalStorageAccess);
             }
             app.setMountMode(mountExternal);
-            checkSlow(startTime, "startProcess: building args");
+            checkSlow(startUptime, "startProcess: building args");
             if (mService.mAtmInternal.isFactoryTestProcess(app.getWindowProcessController())) {
                 uid = 0;
             }
@@ -1903,7 +1925,7 @@
             if ((app.info.privateFlags & ApplicationInfo.PRIVATE_FLAG_PROFILEABLE_BY_SHELL) != 0) {
                 runtimeFlags |= Zygote.PROFILE_FROM_SHELL;
             }
-            if ((app.info.privateFlagsExt & ApplicationInfo.PRIVATE_FLAG_EXT_PROFILEABLE) != 0) {
+            if (app.info.isProfileable()) {
                 runtimeFlags |= Zygote.PROFILEABLE;
             }
             if ("1".equals(SystemProperties.get("debug.checkjni"))) {
@@ -2034,7 +2056,7 @@
 
             return startProcessLocked(hostingRecord, entryPoint, app, uid, gids,
                     runtimeFlags, zygotePolicyFlags, mountExternal, seInfo, requiredAbi,
-                    instructionSet, invokeWith, startTime);
+                    instructionSet, invokeWith, startUptime, startElapsedTime);
         } catch (RuntimeException e) {
             Slog.e(ActivityManagerService.TAG, "Failure starting process " + app.processName, e);
 
@@ -2054,7 +2076,7 @@
     boolean startProcessLocked(HostingRecord hostingRecord, String entryPoint, ProcessRecord app,
             int uid, int[] gids, int runtimeFlags, int zygotePolicyFlags, int mountExternal,
             String seInfo, String requiredAbi, String instructionSet, String invokeWith,
-            long startTime) {
+            long startUptime, long startElapsedTime) {
         app.setPendingStart(true);
         app.setRemoved(false);
         synchronized (mProcLock) {
@@ -2075,7 +2097,7 @@
         }
         final long startSeq = ++mProcStartSeqCounter;
         app.setStartSeq(startSeq);
-        app.setStartParams(uid, hostingRecord, seInfo, startTime);
+        app.setStartParams(uid, hostingRecord, seInfo, startUptime, startElapsedTime);
         app.setUsingWrapper(invokeWith != null
                 || Zygote.getWrapProperty(app.processName) != null);
         mPendingStarts.put(startSeq, app);
@@ -2092,7 +2114,7 @@
                 final Process.ProcessStartResult startResult = startProcess(hostingRecord,
                         entryPoint, app,
                         uid, gids, runtimeFlags, zygotePolicyFlags, mountExternal, seInfo,
-                        requiredAbi, instructionSet, invokeWith, startTime);
+                        requiredAbi, instructionSet, invokeWith, startUptime);
                 handleProcessStartedLocked(app, startResult.pid, startResult.usingWrapper,
                         startSeq, false);
             } catch (RuntimeException e) {
@@ -2115,65 +2137,94 @@
             final int[] gids, final int runtimeFlags, int zygotePolicyFlags,
             final int mountExternal, final String requiredAbi, final String instructionSet,
             final String invokeWith, final long startSeq) {
-        // If there is a preceding instance of the process, wait for its death with a timeout.
+        final Runnable startRunnable = () -> {
+            try {
+                final Process.ProcessStartResult startResult = startProcess(app.getHostingRecord(),
+                        entryPoint, app, app.getStartUid(), gids, runtimeFlags, zygotePolicyFlags,
+                        mountExternal, app.getSeInfo(), requiredAbi, instructionSet, invokeWith,
+                        app.getStartTime());
+
+                synchronized (mService) {
+                    handleProcessStartedLocked(app, startResult, startSeq);
+                }
+            } catch (RuntimeException e) {
+                synchronized (mService) {
+                    Slog.e(ActivityManagerService.TAG, "Failure starting process "
+                            + app.processName, e);
+                    mPendingStarts.remove(startSeq);
+                    app.setPendingStart(false);
+                    mService.forceStopPackageLocked(app.info.packageName,
+                            UserHandle.getAppId(app.uid),
+                            false, false, true, false, false, app.userId, "start failure");
+                }
+            }
+        };
         // Use local reference since we are not using locks here
         final ProcessRecord predecessor = app.mPredecessor;
-        int prevPid;
-        if (predecessor != null && (prevPid = predecessor.getDyingPid()) > 0) {
-            long now = System.currentTimeMillis();
-            final long end = now + PROC_KILL_TIMEOUT;
-            final int oldPolicy = StrictMode.getThreadPolicyMask();
-            try {
-                StrictMode.setThreadPolicyMask(0);
-                Process.waitForProcessDeath(prevPid, PROC_KILL_TIMEOUT);
-                // It's killed successfully, but we'd make sure the cleanup work is done.
-                synchronized (predecessor) {
-                    if (app.mPredecessor != null) {
-                        now = System.currentTimeMillis();
-                        if (now < end) {
-                            try {
-                                predecessor.wait(end - now);
-                            } catch (InterruptedException e) {
-                            }
-                            if (System.currentTimeMillis() >= end) {
-                                Slog.w(TAG, predecessor + " " + prevPid
-                                        + " has died but its obituary delivery is slow.");
-                            }
-                        }
-                    }
-                    if (app.mPredecessor != null && app.mPredecessor.getPid() > 0) {
-                        // The cleanup work hasn't be done yet, let's log it and continue.
-                        Slog.w(TAG, predecessor + " " + prevPid
-                                + " has died, but its cleanup isn't done");
-                    }
-                }
-            } catch (Exception e) {
-                // It's still alive... maybe blocked at uninterruptible sleep ?
-                Slog.wtf(TAG, predecessor.toString() + " " + prevPid
-                        + " refused to die, but we need to launch " + app, e);
-            } finally {
-                StrictMode.setThreadPolicyMask(oldPolicy);
-            }
-        }
-        try {
-            final Process.ProcessStartResult startResult = startProcess(app.getHostingRecord(),
-                    entryPoint, app, app.getStartUid(), gids, runtimeFlags, zygotePolicyFlags,
-                    mountExternal, app.getSeInfo(), requiredAbi, instructionSet, invokeWith,
-                    app.getStartTime());
-
-            synchronized (mService) {
-                handleProcessStartedLocked(app, startResult, startSeq);
-            }
-        } catch (RuntimeException e) {
-            synchronized (mService) {
-                Slog.e(ActivityManagerService.TAG, "Failure starting process "
-                        + app.processName, e);
-                mPendingStarts.remove(startSeq);
-                app.setPendingStart(false);
-                mService.forceStopPackageLocked(app.info.packageName,
-                        UserHandle.getAppId(app.uid),
-                        false, false, true, false, false, app.userId, "start failure");
-            }
+        if (predecessor != null && predecessor.getDyingPid() > 0) {
+            handleProcessStartWithPredecessor(predecessor, startRunnable);
+        } else {
+            // Kick off the process start for real.
+            startRunnable.run();
+        }
+    }
+
+    /**
+     * Handle the case where the given process is killed but still not gone, but we'd need to start
+     * the new instance of it.
+     */
+    private void handleProcessStartWithPredecessor(final ProcessRecord predecessor,
+            final Runnable successorStartRunnable) {
+        // If there is a preceding instance of the process, wait for its death with a timeout.
+        if (predecessor.mSuccessorStartRunnable != null) {
+            // It's been watched already, this shouldn't happen.
+            Slog.wtf(TAG, "We've been watching for the death of " + predecessor);
+            return;
+        }
+        predecessor.mSuccessorStartRunnable = successorStartRunnable;
+        mService.mProcStartHandler.sendMessageDelayed(mService.mProcStartHandler.obtainMessage(
+                ProcStartHandler.MSG_PROCESS_KILL_TIMEOUT, predecessor),
+                mService.mConstants.mProcessKillTimeoutMs);
+    }
+
+    static final class ProcStartHandler extends Handler {
+        static final int MSG_PROCESS_DIED = 1;
+        static final int MSG_PROCESS_KILL_TIMEOUT = 2;
+
+        private final ActivityManagerService mService;
+
+        ProcStartHandler(ActivityManagerService service, Looper looper) {
+            super(looper);
+            mService = service;
+        }
+
+        @Override
+        public void handleMessage(Message msg) {
+            switch (msg.what) {
+                case MSG_PROCESS_DIED:
+                    mService.mProcessList.handlePredecessorProcDied((ProcessRecord) msg.obj);
+                    break;
+                case MSG_PROCESS_KILL_TIMEOUT:
+                    mService.handleProcessStartOrKillTimeoutLocked((ProcessRecord) msg.obj,
+                            /* isKillTimeout */ true);
+                    break;
+            }
+        }
+    }
+
+    /**
+     * Called when the dying process we're waiting for is really gone.
+     */
+    private void handlePredecessorProcDied(ProcessRecord app) {
+        if (DEBUG_PROCESSES) {
+            Slog.i(TAG, app.toString() + " is really gone now");
+        }
+
+        // Now kick off the subsequent process start if there is any.
+        final Runnable start = app.mSuccessorStartRunnable;
+        if (start != null) {
+            app.mSuccessorStartRunnable = null;
+            start.run();
         }
     }
 
@@ -2248,7 +2299,8 @@
                 // not the calling one.
                 appInfo.packageName = app.getHostingRecord().getDefiningPackageName();
                 appInfo.uid = uid;
-                appZygote = new AppZygote(appInfo, uid, firstUid, lastUid);
+                int runtimeFlags = decideTaggingLevelForAppZygote(app);
+                appZygote = new AppZygote(appInfo, uid, firstUid, lastUid, runtimeFlags);
                 mAppZygotes.put(app.info.processName, uid, appZygote);
                 zygoteProcessList = new ArrayList<ProcessRecord>();
                 mAppZygoteProcesses.put(appZygote, zygoteProcessList);
@@ -2274,13 +2326,13 @@
         Map<String, Pair<String, Long>> result = new ArrayMap<>(packages.length);
         int userId = UserHandle.getUserId(uid);
         for (String packageName : packages) {
-            AndroidPackage androidPackage = pmInt.getPackage(packageName);
-            if (androidPackage == null) {
+            final PackageStateInternal packageState = pmInt.getPackageStateInternal(packageName);
+            if (packageState == null) {
                 Slog.w(TAG, "Unknown package:" + packageName);
                 continue;
             }
-            String volumeUuid = androidPackage.getVolumeUuid();
-            long inode = pmInt.getCeDataInode(packageName, userId);
+            String volumeUuid = packageState.getVolumeUuid();
+            long inode = packageState.getUserStateOrDefault(userId).getCeDataInode();
             if (inode == 0) {
                 Slog.w(TAG, packageName + " inode == 0 (b/152760674)");
                 return null;
@@ -2335,6 +2387,8 @@
             final String[] targetPackagesList = sharedPackages.length == 0
                     ? new String[]{app.info.packageName} : sharedPackages;
 
+            final boolean hasAppStorage = hasAppStorage(pmInt, app.info.packageName);
+
             pkgDataInfoMap = getPackageAppDataInfoMap(pmInt, targetPackagesList, uid);
             if (pkgDataInfoMap == null) {
                 // TODO(b/152760674): Handle inode == 0 case properly, now we just give it a
@@ -2355,6 +2409,12 @@
                 // TODO(b/152760674): Handle inode == 0 case properly, now we just give it a
                 // tmp free pass.
                 bindMountAppsData = false;
+            }
+
+            if (!hasAppStorage) {
+                bindMountAppsData = false;
+                pkgDataInfoMap = null;
+                allowlistedAppDataInfoMap = null;
             }
 
             int userId = UserHandle.getUserId(uid);
@@ -2378,6 +2438,16 @@
             if (app.isolated) {
                 pkgDataInfoMap = null;
                 allowlistedAppDataInfoMap = null;
+            }
+
+            AppStateTracker ast = mService.mServices.mAppStateTracker;
+            if (ast != null) {
+                final boolean inBgRestricted = ast.isAppBackgroundRestricted(
+                        app.info.uid, app.info.packageName);
+                if (inBgRestricted) {
+                    mAppsInBackgroundRestricted.add(app);
+                }
+                app.mState.setBackgroundRestricted(inBgRestricted);
             }
 
             final Process.ProcessStartResult startResult;
@@ -2434,6 +2504,17 @@
         }
     }
 
+    private boolean hasAppStorage(PackageManagerInternal pmInt, String packageName) {
+        final AndroidPackage pkg = pmInt.getPackage(packageName);
+        if (pkg == null) {
+            Slog.w(TAG, "Unknown package " + packageName);
+            return false;
+        }
+        final PackageManager.Property noAppStorageProp =
+                    pkg.getProperties().get(PackageManager.PROPERTY_NO_APP_DATA_STORAGE);
+        return noAppStorageProp == null || !noAppStorageProp.getBoolean();
+    }
+
     @GuardedBy("mService")
     void startProcessLocked(ProcessRecord app, HostingRecord hostingRecord, int zygotePolicyFlags) {
         startProcessLocked(app, hostingRecord, zygotePolicyFlags, null /* abiOverride */);
@@ -2451,6 +2532,7 @@
     ProcessRecord startProcessLocked(String processName, ApplicationInfo info,
             boolean knownToBeDead, int intentFlags, HostingRecord hostingRecord,
             int zygotePolicyFlags, boolean allowWhileBooting, boolean isolated, int isolatedUid,
+            boolean supplemental, int supplementalUid,
             String abiOverride, String entryPoint, String[] entryPointArgs, Runnable crashHandler) {
         long startTime = SystemClock.uptimeMillis();
         ProcessRecord app;
@@ -2544,7 +2626,8 @@
 
         if (app == null) {
             checkSlow(startTime, "startProcess: creating new process record");
-            app = newProcessRecordLocked(info, processName, isolated, isolatedUid, hostingRecord);
+            app = newProcessRecordLocked(info, processName, isolated, isolatedUid, supplemental,
+                    supplementalUid, hostingRecord);
             if (app == null) {
                 Slog.w(TAG, "Failed making new process record for "
                         + processName + "/" + info.uid + " isolated=" + isolated);
@@ -2760,8 +2843,8 @@
             int reasonCode, int subReason, String reason) {
         return killPackageProcessesLSP(packageName, appId, userId, minOomAdj,
                 false /* callerWillRestart */, true /* allowRestart */, true /* doit */,
-                false /* evenPersistent */, false /* setRemoved */, reasonCode,
-                subReason, reason);
+                false /* evenPersistent */, false /* setRemoved */, false /* uninstalling */,
+                reasonCode, subReason, reason);
     }
 
     @GuardedBy("mService")
@@ -2794,9 +2877,10 @@
     @GuardedBy({"mService", "mProcLock"})
     boolean killPackageProcessesLSP(String packageName, int appId,
             int userId, int minOomAdj, boolean callerWillRestart, boolean allowRestart,
-            boolean doit, boolean evenPersistent, boolean setRemoved, int reasonCode,
-            int subReason, String reason) {
-        ArrayList<ProcessRecord> procs = new ArrayList<>();
+            boolean doit, boolean evenPersistent, boolean setRemoved, boolean uninstalling,
+            int reasonCode, int subReason, String reason) {
+        final PackageManagerInternal pm = mService.getPackageManagerInternal();
+        final ArrayList<Pair<ProcessRecord, Boolean>> procs = new ArrayList<>();
 
         // Remove all processes this package may have touched: all with the
         // same UID (except for the system or root user), and all whose name
@@ -2813,7 +2897,18 @@
                 }
                 if (app.isRemoved()) {
                     if (doit) {
-                        procs.add(app);
+                        boolean shouldAllowRestart = false;
+                        if (!uninstalling && packageName != null) {
+                            // This package has a dependency on the given package being stopped,
+                            // while it's not being frozen nor uninstalled, allow to restart it.
+                            shouldAllowRestart = !app.getPkgList().containsKey(packageName)
+                                    && app.getPkgDeps() != null
+                                    && app.getPkgDeps().contains(packageName)
+                                    && app.info != null
+                                    && !pm.isPackageFrozen(app.info.packageName, app.uid,
+                                            app.userId);
+                        }
+                        procs.add(new Pair<>(app, shouldAllowRestart));
                     }
                     continue;
                 }
@@ -2827,6 +2922,8 @@
                     // may be scheduled to unbind and become an executing service (oom adj 0).
                     continue;
                 }
+
+                boolean shouldAllowRestart = false;
 
                 // If no package is specified, we call all processes under the
                 // give user id.
@@ -2849,8 +2946,15 @@
                     if (userId != UserHandle.USER_ALL && app.userId != userId) {
                         continue;
                     }
-                    if (!app.getPkgList().containsKey(packageName) && !isDep) {
+                    final boolean isInPkgList = app.getPkgList().containsKey(packageName);
+                    if (!isInPkgList && !isDep) {
                         continue;
+                    }
+                    if (!isInPkgList && isDep && !uninstalling && app.info != null
+                            && !pm.isPackageFrozen(app.info.packageName, app.uid, app.userId)) {
+                        // This package has a dependency on the given package being stopped,
+                        // while it's not being frozen nor uninstalled, allow to restart it.
+                        shouldAllowRestart = true;
                     }
                 }
 
@@ -2861,13 +2965,14 @@
                 if (setRemoved) {
                     app.setRemoved(true);
                 }
-                procs.add(app);
+                procs.add(new Pair<>(app, shouldAllowRestart));
             }
         }
 
         int N = procs.size();
         for (int i=0; i<N; i++) {
-            removeProcessLocked(procs.get(i), callerWillRestart, allowRestart,
+            final Pair<ProcessRecord, Boolean> proc = procs.get(i);
+            removeProcessLocked(proc.first, callerWillRestart, allowRestart || proc.second,
                     reasonCode, subReason, reason);
         }
         killAppZygotesLocked(packageName, appId, userId, false /* force */);
@@ -3017,10 +3122,14 @@
 
     @GuardedBy("mService")
     ProcessRecord newProcessRecordLocked(ApplicationInfo info, String customProcess,
-            boolean isolated, int isolatedUid, HostingRecord hostingRecord) {
+            boolean isolated, int isolatedUid, boolean supplemental, int supplementalUid,
+            HostingRecord hostingRecord) {
         String proc = customProcess != null ? customProcess : info.processName;
         final int userId = UserHandle.getUserId(info.uid);
         int uid = info.uid;
+        if (supplemental) {
+            uid = supplementalUid;
+        }
         if (isolated) {
             if (isolatedUid == 0) {
                 IsolatedUidRange uidRange = getOrCreateIsolatedUidRangeLocked(info, hostingRecord);
@@ -3114,6 +3223,7 @@
         if (record != null && record.appZygote) {
             removeProcessFromAppZygoteLocked(record);
         }
+        mAppsInBackgroundRestricted.remove(record);
 
         return old;
     }
@@ -4720,6 +4830,8 @@
                         if (ai != null) {
                             if (ai.packageName.equals(app.info.packageName)) {
                                 app.info = ai;
+                                PlatformCompatCache.getInstance()
+                                        .onApplicationInfoChanged(ai);
                             }
                             app.getThread().scheduleApplicationInfoChanged(ai);
                             targetProcesses.add(app.getWindowProcessController());
@@ -4990,10 +5102,10 @@
             // App has been removed already, meaning cleanup has done.
             Slog.v(TAG, "Got obituary of " + pid + ":" + app.processName);
             app.unlinkDeathRecipient();
-            handlePrecedingAppDiedLocked(app);
             // It's really gone now, let's remove from the dying process list.
             mDyingProcesses.remove(app.processName, app.uid);
             app.setDyingPid(0);
+            handlePrecedingAppDiedLocked(app);
             return true;
         }
         return false;
@@ -5006,25 +5118,96 @@
      */
     @GuardedBy("mService")
     boolean handlePrecedingAppDiedLocked(ProcessRecord app) {
-        synchronized (app) {
-            if (app.mSuccessor != null) {
-                // We don't allow restart with this ProcessRecord now,
-                // because we have created a new one already.
-                // If it's persistent, add the successor to mPersistentStartingProcesses
-                if (app.isPersistent() && !app.isRemoved()) {
-                    if (mService.mPersistentStartingProcesses.indexOf(app.mSuccessor) < 0) {
-                        mService.mPersistentStartingProcesses.add(app.mSuccessor);
+        if (app.mSuccessor != null) {
+            // We don't allow restart with this ProcessRecord now,
+            // because we have created a new one already.
+            // If it's persistent, add the successor to mPersistentStartingProcesses
+            if (app.isPersistent() && !app.isRemoved()) {
+                if (mService.mPersistentStartingProcesses.indexOf(app.mSuccessor) < 0) {
+                    mService.mPersistentStartingProcesses.add(app.mSuccessor);
+                }
+            }
+            // clean up the field so the successor's proc starter could proceed.
+            app.mSuccessor.mPredecessor = null;
+            app.mSuccessor = null;
+            // Remove any pending timeout msg.
+            mService.mProcStartHandler.removeMessages(
+                    ProcStartHandler.MSG_PROCESS_KILL_TIMEOUT, app);
+            // Kick off the proc start for the succeeding instance
+            mService.mProcStartHandler.obtainMessage(
+                    ProcStartHandler.MSG_PROCESS_DIED, app).sendToTarget();
+            return false;
+        }
+        return true;
+    }
+
+    @GuardedBy("mService")
+    void updateBackgroundRestrictedForUidPackageLocked(int uid, String packageName,
+            boolean restricted) {
+        final UidRecord uidRec = getUidRecordLOSP(uid);
+        if (uidRec != null) {
+            final long nowElapsed = SystemClock.elapsedRealtime();
+            uidRec.forEachProcess(app -> {
+                if (TextUtils.equals(app.info.packageName, packageName)) {
+                    app.mState.setBackgroundRestricted(restricted);
+                    if (restricted) {
+                        mAppsInBackgroundRestricted.add(app);
+                        final long future = killAppIfBgRestrictedAndCachedIdleLocked(
+                                app, nowElapsed);
+                        if (future > 0 && !mService.mHandler.hasMessages(IDLE_UIDS_MSG)) {
+                            mService.mHandler.sendEmptyMessageDelayed(IDLE_UIDS_MSG,
+                                    future - nowElapsed);
+                        }
+                    } else {
+                        mAppsInBackgroundRestricted.remove(app);
                     }
-                }
-                // clean up the field so the successor's proc starter could proceed.
-                app.mSuccessor.mPredecessor = null;
-                app.mSuccessor = null;
-                // Notify if anyone is waiting for it.
-                app.notifyAll();
-                return false;
-            }
-        }
-        return true;
+                    if (!app.isKilledByAm()) {
+                        mService.enqueueOomAdjTargetLocked(app);
+                    }
+                }
+            });
+            /* Will be a no-op if nothing pending */
+            mService.updateOomAdjPendingTargetsLocked(OomAdjuster.OOM_ADJ_REASON_NONE);
+        }
+    }
+
+    /**
+     * Kill the given app if it's in cached idle and background restricted mode.
+     *
+     * @return A future timestamp when the app should be killed at, or a 0 if it shouldn't
+     * be killed or it has been killed.
+     */
+    @GuardedBy("mService")
+    long killAppIfBgRestrictedAndCachedIdleLocked(ProcessRecord app, long nowElapsed) {
+        final UidRecord uidRec = app.getUidRecord();
+        final long lastCanKillTime = app.mState.getLastCanKillOnBgRestrictedAndIdleTime();
+        if (!mService.mConstants.mKillBgRestrictedAndCachedIdle
+                || app.isKilled() || app.getThread() == null || uidRec == null || !uidRec.isIdle()
+                || !app.isCached() || app.mState.shouldNotKillOnBgRestrictedAndIdle()
+                || !app.mState.isBackgroundRestricted() || lastCanKillTime == 0) {
+            return 0;
+        }
+        final long future = lastCanKillTime
+                + mService.mConstants.mKillBgRestrictedAndCachedIdleSettleTimeMs;
+        if (future <= nowElapsed) {
+            app.killLocked("cached idle & background restricted",
+                    ApplicationExitInfo.REASON_OTHER,
+                    ApplicationExitInfo.SUBREASON_CACHED_IDLE_FORCED_APP_STANDBY,
+                    true);
+            return 0;
+        }
+        return future;
+    }
+
+    /**
+     * Called by {@link ActivityManagerService#enqueueUidChangeLocked} only, it doesn't schedule
+     * the standy killing checks because it should have been scheduled before enqueueing UID idle
+     * changed.
+     */
+    @GuardedBy("mService")
+    void killAppIfBgRestrictedAndCachedIdleLocked(UidRecord uidRec) {
+        final long nowElapsed = SystemClock.elapsedRealtime();
+        uidRec.forEachProcess(app -> killAppIfBgRestrictedAndCachedIdleLocked(app, nowElapsed));
     }
 
     /**
@@ -5037,7 +5220,8 @@
         }
 
         Watchdog.getInstance().processDied(app.processName, app.getPid());
-        if (app.getDeathRecipient() == null) {
+        if (app.getDeathRecipient() == null
+                && mDyingProcesses.get(app.processName, app.uid) == app) {
             // If we've done unlinkDeathRecipient before calling into this, remove from dying list.
             mDyingProcesses.remove(app.processName, app.uid);
             app.setDyingPid(0);
